--- conflicted
+++ resolved
@@ -328,11 +328,7 @@
         return decoded_des_vectors[0] if is_1d else decoded_des_vectors
 
     def sample_valid_x(
-<<<<<<< HEAD
-        self, n: int, unfolded=False, **kwargs
-=======
         self, n: int, unfolded=False, random_state=None
->>>>>>> 40ea6d3f
     ) -> Tuple[np.ndarray, np.ndarray]:
         """
         Sample n design vectors and additionally return the is_acting matrix.
@@ -353,11 +349,8 @@
         """
 
         # Sample from the design space
-<<<<<<< HEAD
-        x, is_acting = self._sample_valid_x(n, **kwargs)
-=======
+
         x, is_acting = self._sample_valid_x(n, random_state=random_state)
->>>>>>> 40ea6d3f
 
         # Check conditionally-acting status
         if np.any(~is_acting[:, ~self.is_conditionally_acting]):
@@ -595,16 +588,11 @@
            - Boolean matrix specifying for each variable whether it is acting or non-acting
         """
         raise NotImplementedError
-
-<<<<<<< HEAD
-    def _sample_valid_x(self, n: int, **kwargs) -> Tuple[np.ndarray, np.ndarray]:
-=======
     def _sample_valid_x(
         self,
         n: int,
         random_state=None,
     ) -> Tuple[np.ndarray, np.ndarray]:
->>>>>>> 40ea6d3f
         """
         Sample n design vectors and additionally return the is_acting matrix.
 
@@ -707,11 +695,6 @@
         self, design_variables: Union[List[DesignVariable], list, np.ndarray], seed=None
     ):
         self.sampler = None
-<<<<<<< HEAD
-        self.use_new_sampler = True
-=======
->>>>>>> 40ea6d3f
-
         # Assume float variable bounds as inputs
         def _is_num(val):
             try:
@@ -733,7 +716,6 @@
                 converted_dvs.append(FloatVariable(bounds[0], bounds[1]))
             design_variables = converted_dvs
 
-<<<<<<< HEAD
         self.seed = seed  # For testing
 
         self._cs = None
@@ -758,8 +740,7 @@
 
             self._cs = NoDefaultConfigurationSpace(space=cs_vars, seed=seed)
 
-=======
->>>>>>> 40ea6d3f
+
         self._meta_vars = (
             {}
         )  # dict[int, dict[any, list[int]]]: {meta_var_idx: {value: [decreed_var_idx, ...], ...}, ...}
@@ -937,13 +918,10 @@
 
         return x_corr, is_acting
 
-<<<<<<< HEAD
-    def _sample_valid_x(self, n: int, **kwargs) -> Tuple[np.ndarray, np.ndarray]:
-=======
+
     def _sample_valid_x(
         self, n: int, random_state=None
     ) -> Tuple[np.ndarray, np.ndarray]:
->>>>>>> 40ea6d3f
         """Sample design vectors"""
 
         if "random_state" in kwargs:
@@ -960,30 +938,16 @@
 
         # Simplified implementation: sample design vectors in unfolded space
         x_limits_unfolded = self.get_unfolded_num_bounds()
-<<<<<<< HEAD
-        if kwargs.get("use_new_sampler"):
-            kwargs.pop("use_new_sampler", None)
-            if self.use_new_sampler:
-                self.sampler = LHS(xlimits=x_limits_unfolded, **kwargs)
-                self.use_new_sampler = False
-        if self.sampler is None:
-            self.sampler = LHS(xlimits=x_limits_unfolded, **kwargs)
-=======
+
         if self.sampler is None:
             self.sampler = LHS(
                 xlimits=x_limits_unfolded, random_state=random_state, criterion="ese"
             )
->>>>>>> 40ea6d3f
         x = self.sampler(n)
 
         # Fold and cast to discrete
         x, _ = self.fold_x(x)
-<<<<<<< HEAD
         self._normalize_x(x, cs_normalize=False)
-=======
-        self._normalize_x(x)
->>>>>>> 40ea6d3f
-
         # Get acting information and impute
         return self.correct_get_acting(x)
 

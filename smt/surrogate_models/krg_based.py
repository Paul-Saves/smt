--- conflicted
+++ resolved
@@ -899,6 +899,7 @@
             - A dictionary containing the requested Gaussian Process model
               parameters:
             sigma2
+            sigma2_ri
             sigma2_ri
             Gaussian Process variance.
             beta
@@ -984,19 +985,12 @@
         R_noisy[self.ij[:, 0], self.ij[:, 1]] = r[:, 0]
         R_noisy[self.ij[:, 1], self.ij[:, 0]] = r[:, 0]
         R = np.eye(self.nt) * (1.0 + nugget)
+        R_noisy = np.eye(self.nt) * (1.0 + nugget + noise)
+        R_noisy[self.ij[:, 0], self.ij[:, 1]] = r[:, 0]
+        R_noisy[self.ij[:, 1], self.ij[:, 0]] = r[:, 0]
+        R = np.eye(self.nt) * (1.0 + nugget)
         R[self.ij[:, 0], self.ij[:, 1]] = r[:, 0]
         R[self.ij[:, 1], self.ij[:, 0]] = r[:, 0]
-<<<<<<< HEAD
-=======
-
-        p = 0
-        q = 0
-        if self.name in ["MFK", "MFKPLS", "MFKPLSK"]:
-            p = self.p
-            q = self.q
-
-        # Cholesky decomposition of R and computation of its inverse
->>>>>>> 3c1e15f8
 
         p = 0
         q = 0
@@ -1011,20 +1005,14 @@
         except (linalg.LinAlgError, ValueError) as e:
             print("exception : ", e)
             print(np.linalg.eig(C)[0])
+            print(np.linalg.eig(C)[0])
             print(np.linalg.eig(R)[0])
             return reduced_likelihood_function_value, par
 
         C_inv = np.linalg.inv(C)
         R_inv = np.dot(C_inv.T, C_inv)
         R_ri = R_noisy @ R_inv @ R_noisy
-<<<<<<< HEAD
         par["C"] = C
-=======
-        reduced_likelihood_function_value, par, sigma2 = self._compute_sigma2(
-            R_noisy, reduced_likelihood_function_value, par, p, q, is_ri=False
-        )
-        par["sigma2"] = sigma2 * self.y_std**2.0
->>>>>>> 3c1e15f8
 
         par["sigma2_ri"] = None
         _, _, sigma2_ri = self._compute_sigma2(
@@ -1033,14 +1021,11 @@
         if sigma2_ri is not None:
             par["sigma2_ri"] = sigma2_ri * self.y_std**2.0
 
-<<<<<<< HEAD
         reduced_likelihood_function_value, par, sigma2 = self._compute_sigma2(
             R_noisy, reduced_likelihood_function_value, par, p, q, is_ri=False
         )
         par["sigma2"] = sigma2 * self.y_std**2.0
 
-=======
->>>>>>> 3c1e15f8
         if self.name in ["MGP"]:
             reduced_likelihood_function_value += self._reduced_log_prior(theta)
 
@@ -1101,7 +1086,6 @@
         reduced_likelihood_function_value = -(self.nt - p - q) * np.log10(
             sigma2.sum()
         ) - self.nt * np.log10(detR)
-<<<<<<< HEAD
         if not is_ri:
             par["beta"] = beta
             par["gamma"] = linalg.solve_triangular(C.T, rho)
@@ -1109,15 +1093,6 @@
             par["G"] = G
             par["Q"] = Q
             par["C_noisy"] = C
-=======
-        if not (is_ri):
-            par["beta"] = beta
-            par["gamma"] = linalg.solve_triangular(C.T, rho)
-            par["C"] = C
-            par["Ft"] = Ft
-            par["G"] = G
-            par["Q"] = Q
->>>>>>> 3c1e15f8
 
         return reduced_likelihood_function_value, par, sigma2
 

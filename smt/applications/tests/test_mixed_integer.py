"""
Created on Tue Oct 12 10:48:01 2021
@author: psaves
"""

import unittest
import numpy as np
import matplotlib
import itertools

matplotlib.use("Agg")

from smt.applications.mixed_integer import (
    MixedIntegerContext,
    MixedIntegerSamplingMethod,
    MixedIntegerKrigingModel,
)
from smt.problems import Sphere, HierarchicalGoldstein, HierarchicalNeuralNetwork
from smt.utils.design_space import (
    DesignSpace,
    FloatVariable,
    IntegerVariable,
    OrdinalVariable,
    CategoricalVariable,
)
from smt.sampling_methods import LHS
from smt.surrogate_models import (
    KRG,
    KPLS,
    QP,
    MixIntKernelType,
    MixHrcKernelType,
)


class TestMixedInteger(unittest.TestCase):
    def test_krg_mixed_3D(self):
        design_space = DesignSpace(
            [
                FloatVariable(-10, 10),
                CategoricalVariable(["blue", "red", "green"]),
                IntegerVariable(-10, 10),
            ]
        )

        mixint = MixedIntegerContext(design_space)

        sm = mixint.build_kriging_model(KRG(print_prediction=False))
        sampling = mixint.build_sampling_method()

        fun = Sphere(ndim=3)
        xt = sampling(20)
        yt = fun(xt)
        sm.set_training_values(xt, yt)
        sm.train()

        eq_check = True
        for i in range(xt.shape[0]):
            if abs(float(xt[i, :][2]) - int(float(xt[i, :][2]))) > 10e-8:
                eq_check = False
            if not (xt[i, :][1] == 0 or xt[i, :][1] == 1 or xt[i, :][1] == 2):
                eq_check = False
        self.assertTrue(eq_check)

    def test_krg_mixed_3D_bad_regr(self):
        design_space = DesignSpace(
            [
                FloatVariable(-10, 10),
                CategoricalVariable(["blue", "red", "green"]),
                IntegerVariable(-10, 10),
            ]
        )

        mixint = MixedIntegerContext(design_space)
        with self.assertRaises(ValueError):
            sm = mixint.build_kriging_model(KRG(print_prediction=False, poly="linear"))

    def test_qp_mixed_2D_INT(self):
        design_space = DesignSpace(
            [
                FloatVariable(-10, 10),
                IntegerVariable(-10, 10),
            ]
        )

        mixint = MixedIntegerContext(design_space)
        sm = mixint.build_surrogate_model(QP(print_prediction=False))
        sampling = mixint.build_sampling_method()

        fun = Sphere(ndim=2)
        xt = sampling(10)
        yt = fun(xt)
        sm.set_training_values(xt, yt)
        sm.train()

        eq_check = True
        for i in range(xt.shape[0]):
            if abs(float(xt[i, :][1]) - int(float(xt[i, :][1]))) > 10e-8:
                eq_check = False
        self.assertTrue(eq_check)

    def test_compute_unfolded_dimension(self):
        design_space = DesignSpace(
            [
                FloatVariable(0, 1),
                CategoricalVariable(["A", "B"]),
            ]
        )
        assert design_space.get_unfolded_num_bounds().shape[0] == 3

    def test_unfold_with_enum_mask(self):
        x = np.array([[1.5, 1], [1.5, 0], [1.5, 1]])
        expected = [[1.5, 0, 1], [1.5, 1, 0], [1.5, 0, 1]]

        design_space = DesignSpace(
            [
                FloatVariable(1, 2),
                CategoricalVariable(["A", "B"]),
            ]
        )
        x_unfolded, _ = design_space.unfold_x(x)
        self.assertListEqual(expected, x_unfolded.tolist())

    def test_unfold_with_enum_mask_with_enum_first(self):
        x = np.array([[1, 1.5], [0, 1.5], [1, 1.5]])
        expected = [[0, 1, 1.5], [1, 0, 1.5], [0, 1, 1.5]]

        design_space = DesignSpace(
            [
                CategoricalVariable(["A", "B"]),
                FloatVariable(1, 2),
            ]
        )
        x_unfolded, _ = design_space.unfold_x(x)
        self.assertListEqual(expected, x_unfolded.tolist())

    def test_fold_with_enum_index(self):
        x = np.array([[1.5, 0, 1], [1.5, 1, 0], [1.5, 0, 1]])
        expected = [[1.5, 1], [1.5, 0], [1.5, 1]]

        design_space = DesignSpace(
            [
                FloatVariable(1, 2),
                CategoricalVariable(["A", "B"]),
            ]
        )
        x_folded, _ = design_space.fold_x(x)
        self.assertListEqual(expected, x_folded.tolist())

    def test_fold_with_enum_index_with_list(self):
        expected = [[1.5, 1]]
        x = np.array([1.5, 0, 1])

        design_space = DesignSpace(
            [
                FloatVariable(1, 2),
                CategoricalVariable(["A", "B"]),
            ]
        )
        x_folded, _ = design_space.fold_x(x)
        self.assertListEqual(expected, x_folded.tolist())
        x = [1.5, 0, 1]
        x_folded, _ = design_space.fold_x(x)
        self.assertListEqual(expected, x_folded.tolist())

    def test_cast_to_enum_value(self):
        design_space = DesignSpace(
            [
                FloatVariable(0, 4),
                CategoricalVariable(["blue", "red"]),
            ]
        )
        x = np.zeros((5, 2))
        x[:, 1] = [1, 1, 0, 1, 0]
        decoded = design_space.decode_values(x, i_dv=1)
        expected = ["red", "red", "blue", "red", "blue"]
        self.assertListEqual(expected, decoded)

    def test_unfolded_xlimits_type(self):
        design_space = DesignSpace(
            [
                FloatVariable(-5, 5),
                CategoricalVariable(["2", "3"]),
                CategoricalVariable(["4", "5"]),
                IntegerVariable(0, 2),
            ]
        )
        sampling = MixedIntegerSamplingMethod(LHS, design_space, criterion="ese")
        doe = sampling(10)
        self.assertEqual((10, 4), doe.shape)

    def test_unfold_xlimits_with_continuous_limits(self):
        design_space = DesignSpace(
            [
                FloatVariable(-5, 5),
                CategoricalVariable(["blue", "red"]),
                CategoricalVariable(["short", "medium", "long"]),
                IntegerVariable(0, 2),
            ]
        )

        unfolded_limits = design_space.get_unfolded_num_bounds()
        self.assertEqual(
            np.array_equal(
                [[-5, 5], [0, 1], [0, 1], [0, 1], [0, 1], [0, 1], [0, 2]],
                unfolded_limits,
            ),
            True,
        )

    def test_unfold_xlimits_with_continuous_limits_and_ordinal_values(self):
        design_space = DesignSpace(
            [
                FloatVariable(-5, 5),
                CategoricalVariable(["blue", "red"]),
                CategoricalVariable(["short", "medium", "long"]),
                OrdinalVariable(["0", "3", "4"]),
            ]
        )

        unfolded_limits = design_space.get_unfolded_num_bounds()
        self.assertEqual(
            np.array_equal(
                [[-5, 5], [0, 1], [0, 1], [0, 1], [0, 1], [0, 1], [0, 2]],
                unfolded_limits,
            ),
            True,
        )

    def test_cast_to_discrete_values(self):
        design_space = DesignSpace(
            [
                FloatVariable(-5, 5),
                CategoricalVariable(["blue", "red"]),
                CategoricalVariable(["short", "medium", "long"]),
                IntegerVariable(0, 4),
            ]
        )

        x = np.array([[2.6, 0.3, 0.5, 0.25, 0.45, 0.85, 3.1]])
        self.assertTrue(
            np.all(
                np.abs(
                    np.array([[2.6, 0, 1, 0, 0, 1, 3]])
                    - design_space.correct_get_acting(x)[0]
                )
                < 1e-9
            )
        )

    def test_cast_to_discrete_values_with_smooth_rounding_ordinal_values(self):
        x = np.array([[2.6, 0.3, 0.5, 0.25, 0.45, 0.85, 1.1]])
        design_space = DesignSpace(
            [
                FloatVariable(-5, 5),
                CategoricalVariable(["blue", "red"]),
                CategoricalVariable(["short", "medium", "long"]),
                OrdinalVariable(["0", "2", "4"]),
            ]
        )

        self.assertTrue(
            np.all(
                np.abs(
                    np.array([[2.6, 0, 1, 0, 0, 1, 1]])
                    - design_space.correct_get_acting(x)[0]
                )
                < 1e-9
            )
        )

    def test_cast_to_discrete_values_with_hard_rounding_ordinal_values(self):
        x = np.array([[2.6, 0.3, 0.5, 0.25, 0.45, 0.85, 0.9]])
        design_space = DesignSpace(
            [
                FloatVariable(-5, 5),
                CategoricalVariable(["blue", "red"]),
                CategoricalVariable(["short", "medium", "long"]),
                OrdinalVariable(["0", "4"]),
            ]
        )

        self.assertTrue(
            np.all(
                np.abs(
                    np.array([[2.6, 0, 1, 0, 0, 1, 1]])
                    - design_space.correct_get_acting(x)[0]
                )
                < 1e-9
            )
        )

    def test_cast_to_discrete_values_with_non_integer_ordinal_values(self):
        x = np.array([[2.6, 0.3, 0.5, 0.25, 0.45, 0.85, 0.8]])
        design_space = DesignSpace(
            [
                FloatVariable(-5, 5),
                CategoricalVariable(["blue", "red"]),
                CategoricalVariable(["short", "medium", "long"]),
                OrdinalVariable(["0", "3.5"]),
            ]
        )

        self.assertTrue(
            np.all(
                np.abs(
                    np.array([[2.6, 0, 1, 0, 0, 1, 1]])
                    - design_space.correct_get_acting(x)[0]
                )
                < 1e-9
            )
        )

    def test_examples(self):
        self.run_mixed_integer_lhs_example()
        self.run_mixed_integer_qp_example()
        self.run_mixed_integer_context_example()
        self.run_hierarchical_variables_Goldstein()
        self.run_mixed_discrete_design_space_example()
        self.run_hierarchical_design_space_example()

    def run_mixed_integer_lhs_example(self):
        import numpy as np
        import matplotlib.pyplot as plt
        from matplotlib import colors

        from smt.utils.design_space import (
            DesignSpace,
            FloatVariable,
            CategoricalVariable,
        )

        float_var = FloatVariable(0, 4)
        cat_var = CategoricalVariable(["blue", "red"])

        design_space = DesignSpace(
            [
                float_var,
                cat_var,
            ]
        )

        num = 40
        x, x_is_acting = design_space.sample_valid_x(num, random_state=42)
<<<<<<< HEAD
=======

>>>>>>> 40ea6d3f
        cmap = colors.ListedColormap(cat_var.values)
        plt.scatter(x[:, 0], np.zeros(num), c=x[:, 1], cmap=cmap)
        plt.show()

    def run_mixed_integer_qp_example(self):
        import numpy as np
        import matplotlib.pyplot as plt

        from smt.surrogate_models import QP
        from smt.applications.mixed_integer import MixedIntegerSurrogateModel
        from smt.utils.design_space import DesignSpace, IntegerVariable

        xt = np.array([0.0, 1.0, 2.0, 3.0, 4.0])
        yt = np.array([0.0, 1.0, 1.5, 0.5, 1.0])

        # Specify the design space using the DesignSpace
        # class and various available variable types
        design_space = DesignSpace(
            [
                IntegerVariable(0, 4),
            ]
        )
        sm = MixedIntegerSurrogateModel(design_space=design_space, surrogate=QP())
        sm.set_training_values(xt, yt)
        sm.train()

        num = 100
        x = np.linspace(0.0, 4.0, num)
        y = sm.predict_values(x)

        plt.plot(xt, yt, "o")
        plt.plot(x, y)
        plt.xlabel("x")
        plt.ylabel("y")
        plt.legend(["Training data", "Prediction"])
        plt.show()

    def run_mixed_integer_context_example(self):
        import matplotlib.pyplot as plt
        from smt.surrogate_models import KRG
        from smt.applications.mixed_integer import MixedIntegerContext
        from smt.utils.design_space import (
            DesignSpace,
            FloatVariable,
            IntegerVariable,
            CategoricalVariable,
        )

        design_space = DesignSpace(
            [
                IntegerVariable(0, 5),
                FloatVariable(0.0, 4.0),
                CategoricalVariable(["blue", "red", "green", "yellow"]),
            ]
        )

        def ftest(x):
            return (x[:, 0] * x[:, 0] + x[:, 1] * x[:, 1]) * (x[:, 2] + 1)

        # Helper class for creating surrogate models
        mi_context = MixedIntegerContext(design_space)

        # DOE for training
        sampler = mi_context.build_sampling_method()

        num = mi_context.get_unfolded_dimension() * 5
        print("DOE point nb = {}".format(num))
        xt = sampler(num)
        yt = ftest(xt)

        # Surrogate
        sm = mi_context.build_kriging_model(KRG())
        sm.set_training_values(xt, yt)
        sm.train()

        # DOE for validation
        xv = sampler(50)
        yv = ftest(xv)
        yp = sm.predict_values(xv)

        plt.plot(yv, yv)
        plt.plot(yv, yp, "o")
        plt.xlabel("actual")
        plt.ylabel("prediction")

        plt.show()

    def test_hierarchical_variables_Goldstein(self):
        problem = HierarchicalGoldstein()
        ds = problem.design_space
        self.assertIsInstance(ds, DesignSpace)
        self.assertEqual(ds.n_dv, 11)

        x = np.array(
            [
                [0, 1, 1, 1, 1, 1, 1, 1, 1, 1, 1],
                [1, 1, 1, 1, 1, 1, 1, 1, 1, 1, 1],
                [2, 1, 1, 1, 1, 1, 1, 1, 1, 1, 1],
                [3, 1, 1, 1, 1, 1, 1, 1, 1, 1, 1],
            ]
        )
        y = problem(x)
        self.assertTrue(
            np.linalg.norm(
                y - np.array([50.75285716, 56.62074043, 50.97693309, 56.29235443])
            )
            < 1e-8
        )
        self.assertTrue(
            np.linalg.norm(
                problem.eval_is_acting.astype(int)
                - np.array(
                    [
                        [1, 1, 1, 1, 0, 0, 1, 1, 1, 1, 1],
                        [1, 1, 1, 1, 1, 0, 1, 0, 1, 1, 1],
                        [1, 1, 1, 1, 0, 1, 1, 1, 0, 1, 1],
                        [1, 1, 1, 1, 1, 1, 1, 0, 0, 1, 1],
                    ]
                )
            )
            < 1e-8
        )
        self.assertTrue(
            np.linalg.norm(
                problem.eval_x
                - np.array(
                    [
                        [0, 1, 1, 1, 50, 50, 1, 1, 1, 1, 1],
                        [1, 1, 1, 1, 1, 50, 1, 0, 1, 1, 1],
                        [2, 1, 1, 1, 50, 1, 1, 1, 0, 1, 1],
                        [3, 1, 1, 1, 1, 1, 1, 0, 0, 1, 1],
                    ]
                )
            )
            < 1e-8
        )
        self.assertTrue(np.linalg.norm(y - problem(problem.eval_x)) < 1e-8)

        n_doe = 15
        ds.seed = 42
        Xt, is_acting = ds.sample_valid_x(n_doe, random_state=42)
        Yt = problem(Xt)

        sm = MixedIntegerKrigingModel(
            surrogate=KRG(
                design_space=ds,
                categorical_kernel=MixIntKernelType.HOMO_HSPHERE,
                hierarchical_kernel=MixHrcKernelType.ARC_KERNEL,
                theta0=[1e-2],
                corr="abs_exp",
                n_start=10,
            ),
        )
        sm.set_training_values(Xt, Yt, is_acting=is_acting)
        sm.train()
        y_s = sm.predict_values(Xt)[:, 0]
        pred_RMSE = np.linalg.norm(y_s - Yt) / len(Yt)

        y_sv = sm.predict_variances(Xt)[:, 0]
        var_RMSE = np.linalg.norm(y_sv) / len(Yt)
        self.assertTrue(pred_RMSE < 1e-7)
        print("Pred_RMSE", pred_RMSE)
        self.assertTrue(var_RMSE < 1e-7)
        self.assertTrue(
            np.linalg.norm(
                sm.predict_values(
                    np.array(
                        [
                            [0.0, 1.0, 64.0, 4.0, 56.0, 37.0, 35.0, 1.0, 2.0, 1.0, 1.0],
                            [1.0, 0.0, 31.0, 92.0, 24.0, 3.0, 17.0, 1.0, 2.0, 1.0, 1.0],
                            [2.0, 1.0, 28.0, 60.0, 77.0, 66.0, 9.0, 0.0, 1.0, 1.0, 1.0],
                            [
                                3.0,
                                1.0,
                                50.0,
                                40.0,
                                99.0,
                                35.0,
                                51.0,
                                2.0,
                                1.0,
                                1.0,
                                2.0,
                            ],
                        ]
                    )
                )[:, 0]
                - sm.predict_values(
                    np.array(
                        [
                            [0.0, 1.0, 64.0, 4.0, 6.0, 7.0, 35.0, 1.0, 2.0, 1.0, 1.0],
                            [
                                1.0,
                                0.0,
                                31.0,
                                92.0,
                                24.0,
                                30.0,
                                17.0,
                                0.0,
                                2.0,
                                1.0,
                                1.0,
                            ],
                            [2.0, 1.0, 28.0, 60.0, 7.0, 66.0, 9.0, 0.0, 2.0, 1.0, 1.0],
                            [
                                3.0,
                                1.0,
                                50.0,
                                40.0,
                                99.0,
                                35.0,
                                51.0,
                                0.0,
                                0.0,
                                1.0,
                                2.0,
                            ],
                        ]
                    )
                )[:, 0]
            )
            < 1e-8
        )
        self.assertTrue(
            np.linalg.norm(
                sm.predict_values(
                    np.array(
                        [[1.0, 0.0, 31.0, 92.0, 24.0, 3.0, 17.0, 1.0, 2.0, 1.0, 1.0]]
                    )
                )
                - sm.predict_values(
                    np.array(
                        [[1.0, 0.0, 31.0, 92.0, 24.0, 3.0, 17.0, 1.0, 1.0, 1.0, 1.0]]
                    )
                )
            )
            > 1e-8
        )

    def run_mixed_discrete_design_space_example(self):
        import numpy as np
        from smt.utils.design_space import (
            DesignSpace,
            FloatVariable,
            IntegerVariable,
            OrdinalVariable,
            CategoricalVariable,
        )

        ds = DesignSpace(
            [
                CategoricalVariable(
                    ["A", "B"]
                ),  # x0 categorical: A or B; order is not relevant
                OrdinalVariable(
                    ["C", "D", "E"]
                ),  # x1 ordinal: C, D or E; order is relevant
                IntegerVariable(
                    0, 2
                ),  # x2 integer between 0 and 2 (inclusive): 0, 1, 2
                FloatVariable(0, 1),  # c3 continuous between 0 and 1
            ]
        )

        # Sample the design space
        # Note: is_acting_sampled specifies for each design variable whether it is acting or not
        x_sampled, is_acting_sampled = ds.sample_valid_x(100, random_state=42)

        # Correct design vectors: round discrete variables, correct hierarchical variables
        x_corr, is_acting = ds.correct_get_acting(
            np.array(
                [
                    [0, 0, 2, 0.25],
                    [0, 2, 1, 0.75],
                ]
            )
        )
        print(is_acting)

    def run_hierarchical_design_space_example(self):
        import numpy as np
        from smt.utils.design_space import (
            DesignSpace,
            FloatVariable,
            IntegerVariable,
            OrdinalVariable,
            CategoricalVariable,
        )
        from smt.applications.mixed_integer import MixedIntegerKrigingModel
        from smt.surrogate_models import MixIntKernelType, MixHrcKernelType, KRG

        ds = DesignSpace(
            [
                CategoricalVariable(
                    ["A", "B"]
                ),  # x0 categorical: A or B; order is not relevant
                OrdinalVariable(
                    ["C", "D", "E"]
                ),  # x1 ordinal: C, D or E; order is relevant
                IntegerVariable(
                    0, 2
                ),  # x2 integer between 0 and 2 (inclusive): 0, 1, 2
                FloatVariable(0, 1),  # c3 continuous between 0 and 1
            ]
        )

        # Declare that x1 is acting if x0 == A
        ds.declare_decreed_var(decreed_var=1, meta_var=0, meta_value="A")

        # Nested hierarchy is possible: activate x2 if x1 == C or D
        # Note: only if ConfigSpace is installed! pip install smt[cs]
        ds.declare_decreed_var(decreed_var=2, meta_var=1, meta_value=["C", "D"])

        # It is also possible to explicitly forbid two values from occurring simultaneously
        # Note: only if ConfigSpace is installed! pip install smt[cs]
        ds.add_value_constraint(
            var1=0, value1="A", var2=2, value2=[0, 1]
        )  # Forbid x0 == A && x2 == 0 or 1

        # Sample the design space
        # Note: is_acting_sampled specifies for each design variable whether it is acting or not
<<<<<<< HEAD
        Xt, is_acting_sampled = ds.sample_valid_x(100, random_state=42)
        rng = np.random.default_rng(42)
        Yt = 4 * rng.random(100) - 2 + Xt[:, 0] + Xt[:, 1] - Xt[:, 2] - Xt[:, 3]
=======
        x_sampled, is_acting_sampled = ds.sample_valid_x(100, random_state=42)

>>>>>>> 40ea6d3f
        # Correct design vectors: round discrete variables, correct hierarchical variables
        x_corr, is_acting = ds.correct_get_acting(
            np.array(
                [
                    [0, 0, 2, 0.25],
                    [0, 2, 1, 0.75],
                    [1, 2, 1, 0.66],
                ]
            )
        )

        # Observe the hierarchical behavior:
        assert np.all(
            is_acting
            == np.array(
                [
                    [True, True, True, True],
                    [
                        True,
                        True,
                        False,
                        True,
                    ],  # x2 is not acting if x1 != C or D (0 or 1)
                    [
                        True,
                        False,
                        False,
                        True,
                    ],  # x1 is not acting if x0 != A, and x2 is not acting because x1 is not acting
                ]
            )
        )
        assert np.all(
            x_corr
            == np.array(
                [
                    [0, 0, 2, 0.25],
                    [0, 2, 0, 0.75],
                    # x2 is not acting, so it is corrected ("imputed") to its non-acting value (0 for discrete vars)
                    [1, 0, 0, 0.66],  # x1 and x2 are imputed
                ]
            )
        )

        sm = MixedIntegerKrigingModel(
            surrogate=KRG(
                design_space=ds,
                categorical_kernel=MixIntKernelType.HOMO_HSPHERE,
                hierarchical_kernel=MixHrcKernelType.ALG_KERNEL,
                theta0=[1e-2],
                corr="abs_exp",
                n_start=5,
            ),
        )
        sm.set_training_values(Xt, Yt)
        sm.train()
        y_s = sm.predict_values(Xt)[:, 0]
        pred_RMSE = np.linalg.norm(y_s - Yt) / len(Yt)

        y_sv = sm.predict_variances(Xt)[:, 0]
        var_RMSE = np.linalg.norm(y_sv) / len(Yt)
        self.assertTrue(pred_RMSE < 1e-7)
        print("Pred_RMSE", pred_RMSE)
        self.assertTrue(
            np.linalg.norm(
                sm.predict_values(
                    np.array(
                        [
                            [0, 2, 1, 0.75],
                            [1, 2, 1, 0.66],
                            [0, 2, 1, 0.75],
                        ]
                    )
                )[:, 0]
                - sm.predict_values(
                    np.array(
                        [
                            [0, 2, 2, 0.75],
                            [1, 1, 2, 0.66],
                            [0, 2, 0, 0.75],
                        ]
                    )
                )[:, 0]
            )
            < 1e-8
        )
        self.assertTrue(
            np.linalg.norm(
                sm.predict_values(np.array([[0, 0, 2, 0.25]]))
                - sm.predict_values(np.array([[0, 0, 2, 0.8]]))
            )
            > 1e-8
        )

    def run_hierarchical_design_space_example_CR_categorical_decreed(self):
        import numpy as np
        from smt.utils.design_space import (
            DesignSpace,
            FloatVariable,
            IntegerVariable,
            OrdinalVariable,
            CategoricalVariable,
        )
        from smt.applications.mixed_integer import MixedIntegerKrigingModel
        from smt.surrogate_models import MixIntKernelType, MixHrcKernelType, KRG

        ds = DesignSpace(
            [
                CategoricalVariable(
                    ["A", "B"]
                ),  # x0 categorical: A or B; order is not relevant
                CategoricalVariable(
                    ["C", "D", "E"]
                ),  # x1 ordinal: C, D or E; order is relevant
                CategoricalVariable(
                    ["tata", "tutu", "toto"]
                ),  # x2 integer between 0 and 2 (inclusive): 0, 1, 2
                FloatVariable(0, 1),  # c3 continuous between 0 and 1
            ]
        )

        # Declare that x1 is acting if x0 == A
        ds.declare_decreed_var(decreed_var=1, meta_var=0, meta_value="A")

        # Nested hierarchy is possible: activate x2 if x1 == C or D
        # Note: only if ConfigSpace is installed! pip install smt[cs]
        ds.declare_decreed_var(decreed_var=2, meta_var=1, meta_value=["C", "D"])

        # It is also possible to explicitly forbid two values from occurring simultaneously
        # Note: only if ConfigSpace is installed! pip install smt[cs]
        # ds.add_value_constraint(
        #    var1=0, value1="A", var2=2, value2=["tata","tutu"]
        # )  # Forbid x0 == A && x2 == 0 or 1

        # Sample the design space
        # Note: is_acting_sampled specifies for each design variable whether it is acting or not
        Xt, is_acting_sampled = ds.sample_valid_x(100, random_state=42)
        rng = np.random.default_rng(42)
        Yt = 4 * rng.random(100) - 2 + Xt[:, 0] + Xt[:, 1] - Xt[:, 2] - Xt[:, 3]
        # Correct design vectors: round discrete variables, correct hierarchical variables
        x_corr, is_acting = ds.correct_get_acting(
            np.array(
                [
                    [0, 0, 2, 0.25],
                    [0, 2, 1, 0.75],
                    [1, 2, 1, 0.66],
                ]
            )
        )

        # Observe the hierarchical behavior:
        self.assertTrue(
            np.all(
                is_acting
                == np.array(
                    [
                        [True, True, True, True],
                        [
                            True,
                            True,
                            False,
                            True,
                        ],  # x2 is not acting if x1 != C or D (0 or 1)
                        [
                            True,
                            False,
                            False,
                            True,
                        ],  # x1 is not acting if x0 != A, and x2 is not acting because x1 is not acting
                    ]
                )
            )
        )
        self.assertTrue(
            np.all(
                x_corr
                == np.array(
                    [
                        [0, 0, 2, 0.25],
                        [0, 2, 0, 0.75],
                        # x2 is not acting, so it is corrected ("imputed") to its non-acting value (0 for discrete vars)
                        [1, 0, 0, 0.66],  # x1 and x2 are imputed
                    ]
                )
            )
        )

        sm = MixedIntegerKrigingModel(
            surrogate=KRG(
                design_space=ds,
                categorical_kernel=MixIntKernelType.CONT_RELAX,
                hierarchical_kernel=MixHrcKernelType.ALG_KERNEL,
                theta0=[1e-2],
                corr="abs_exp",
                n_start=5,
            ),
        )
        sm.set_training_values(Xt, Yt)
        sm.train()
        y_s = sm.predict_values(Xt)[:, 0]
        pred_RMSE = np.linalg.norm(y_s - Yt) / len(Yt)

        y_sv = sm.predict_variances(Xt)[:, 0]
        var_RMSE = np.linalg.norm(y_sv) / len(Yt)

        self.assertTrue(
            np.linalg.norm(
                sm.predict_values(
                    np.array(
                        [
                            [0, 2, 1, 0.75],
                            [1, 2, 1, 0.66],
                            [0, 2, 1, 0.75],
                        ]
                    )
                )[:, 0]
                - sm.predict_values(
                    np.array(
                        [
                            [0, 2, 2, 0.75],
                            [1, 1, 2, 0.66],
                            [0, 2, 0, 0.75],
                        ]
                    )
                )[:, 0]
            )
            < 1e-8
        )
        self.assertTrue(
            np.linalg.norm(
                sm.predict_values(np.array([[0, 0, 2, 0.25]]))
                - sm.predict_values(np.array([[0, 0, 2, 0.8]]))
            )
            > 1e-8
        )

    def run_hierarchical_design_space_example_GD_categorical_decreed(self):
        import numpy as np
        from smt.utils.design_space import (
            DesignSpace,
            FloatVariable,
            IntegerVariable,
            OrdinalVariable,
            CategoricalVariable,
        )
        from smt.applications.mixed_integer import MixedIntegerKrigingModel
        from smt.surrogate_models import MixIntKernelType, MixHrcKernelType, KRG

        ds = DesignSpace(
            [
                CategoricalVariable(
                    ["A", "B"]
                ),  # x0 categorical: A or B; order is not relevant
                CategoricalVariable(
                    ["C", "D", "E"]
                ),  # x1 ordinal: C, D or E; order is relevant
                CategoricalVariable(
                    ["tata", "tutu", "toto"]
                ),  # x2 integer between 0 and 2 (inclusive): 0, 1, 2
                FloatVariable(0, 1),  # c3 continuous between 0 and 1
            ]
        )

        # Declare that x1 is acting if x0 == A
        ds.declare_decreed_var(decreed_var=1, meta_var=0, meta_value="A")

        # Nested hierarchy is possible: activate x2 if x1 == C or D
        # Note: only if ConfigSpace is installed! pip install smt[cs]
        ds.declare_decreed_var(decreed_var=2, meta_var=1, meta_value=["C", "D"])

        # It is also possible to explicitly forbid two values from occurring simultaneously
        # Note: only if ConfigSpace is installed! pip install smt[cs]
        # ds.add_value_constraint(
        #    var1=0, value1="A", var2=2, value2=["tata","tutu"]
        # )  # Forbid x0 == A && x2 == 0 or 1

        # Sample the design space
        # Note: is_acting_sampled specifies for each design variable whether it is acting or not
        Xt, is_acting_sampled = ds.sample_valid_x(100, random_state=42)
        rng = np.random.default_rng(42)
        Yt = 4 * rng.random(100) - 2 + Xt[:, 0] + Xt[:, 1] - Xt[:, 2] - Xt[:, 3]
        # Correct design vectors: round discrete variables, correct hierarchical variables
        x_corr, is_acting = ds.correct_get_acting(
            np.array(
                [
                    [0, 0, 2, 0.25],
                    [0, 2, 1, 0.75],
                    [1, 2, 1, 0.66],
                ]
            )
        )

        # Observe the hierarchical behavior:
        self.assertTrue(
            np.all(
                is_acting
                == np.array(
                    [
                        [True, True, True, True],
                        [
                            True,
                            True,
                            False,
                            True,
                        ],  # x2 is not acting if x1 != C or D (0 or 1)
                        [
                            True,
                            False,
                            False,
                            True,
                        ],  # x1 is not acting if x0 != A, and x2 is not acting because x1 is not acting
                    ]
                )
            )
        )
        self.assertTrue(
            np.all(
                x_corr
                == np.array(
                    [
                        [0, 0, 2, 0.25],
                        [0, 2, 0, 0.75],
                        # x2 is not acting, so it is corrected ("imputed") to its non-acting value (0 for discrete vars)
                        [1, 0, 0, 0.66],  # x1 and x2 are imputed
                    ]
                )
            )
        )

        sm = MixedIntegerKrigingModel(
            surrogate=KRG(
                design_space=ds,
                categorical_kernel=MixIntKernelType.GOWER,
                hierarchical_kernel=MixHrcKernelType.ALG_KERNEL,
                theta0=[1e-2],
                corr="abs_exp",
                n_start=5,
            ),
        )
        sm.set_training_values(Xt, Yt)
        sm.train()
        y_s = sm.predict_values(Xt)[:, 0]
        pred_RMSE = np.linalg.norm(y_s - Yt) / len(Yt)

        y_sv = sm.predict_variances(Xt)[:, 0]
        var_RMSE = np.linalg.norm(y_sv) / len(Yt)

        self.assertTrue(
            np.linalg.norm(
                sm.predict_values(
                    np.array(
                        [
                            [0, 2, 1, 0.75],
                            [1, 2, 1, 0.66],
                            [0, 2, 1, 0.75],
                        ]
                    )
                )[:, 0]
                - sm.predict_values(
                    np.array(
                        [
                            [0, 2, 2, 0.75],
                            [1, 1, 2, 0.66],
                            [0, 2, 0, 0.75],
                        ]
                    )
                )[:, 0]
            )
            < 1e-8
        )
        self.assertTrue(
            np.linalg.norm(
                sm.predict_values(np.array([[0, 0, 2, 0.25]]))
                - sm.predict_values(np.array([[0, 0, 2, 0.8]]))
            )
            > 1e-8
        )

    def run_hierarchical_design_space_example_HH_categorical_decreed(self):
        import numpy as np
        from smt.utils.design_space import (
            DesignSpace,
            FloatVariable,
            IntegerVariable,
            OrdinalVariable,
            CategoricalVariable,
        )
        from smt.applications.mixed_integer import MixedIntegerKrigingModel
        from smt.surrogate_models import MixIntKernelType, MixHrcKernelType, KRG

        ds = DesignSpace(
            [
                CategoricalVariable(
                    ["A", "B"]
                ),  # x0 categorical: A or B; order is not relevant
                CategoricalVariable(
                    ["C", "D", "E"]
                ),  # x1 ordinal: C, D or E; order is relevant
                CategoricalVariable(
                    ["tata", "tutu", "toto"]
                ),  # x2 integer between 0 and 2 (inclusive): 0, 1, 2
                FloatVariable(0, 1),  # c3 continuous between 0 and 1
            ]
        )

        # Declare that x1 is acting if x0 == A
        ds.declare_decreed_var(decreed_var=1, meta_var=0, meta_value="A")

        # Nested hierarchy is possible: activate x2 if x1 == C or D
        # Note: only if ConfigSpace is installed! pip install smt[cs]
        ds.declare_decreed_var(decreed_var=2, meta_var=1, meta_value=["C", "D"])

        # It is also possible to explicitly forbid two values from occurring simultaneously
        # Note: only if ConfigSpace is installed! pip install smt[cs]
        # ds.add_value_constraint(
        #    var1=0, value1="A", var2=2, value2=["tata","tutu"]
        # )  # Forbid x0 == A && x2 == 0 or 1

        # Sample the design space
        # Note: is_acting_sampled specifies for each design variable whether it is acting or not
        Xt, is_acting_sampled = ds.sample_valid_x(100, random_state=42)
        rng = np.random.default_rng(42)
        Yt = 4 * rng.random(100) - 2 + Xt[:, 0] + Xt[:, 1] - Xt[:, 2] - Xt[:, 3]
        # Correct design vectors: round discrete variables, correct hierarchical variables
        x_corr, is_acting = ds.correct_get_acting(
            np.array(
                [
                    [0, 0, 2, 0.25],
                    [0, 2, 1, 0.75],
                    [1, 2, 1, 0.66],
                ]
            )
        )

        # Observe the hierarchical behavior:
        self.assertTrue(
            np.all(
                is_acting
                == np.array(
                    [
                        [True, True, True, True],
                        [
                            True,
                            True,
                            False,
                            True,
                        ],  # x2 is not acting if x1 != C or D (0 or 1)
                        [
                            True,
                            False,
                            False,
                            True,
                        ],  # x1 is not acting if x0 != A, and x2 is not acting because x1 is not acting
                    ]
                )
            )
        )
        self.assertTrue(
            np.all(
                x_corr
                == np.array(
                    [
                        [0, 0, 2, 0.25],
                        [0, 2, 0, 0.75],
                        # x2 is not acting, so it is corrected ("imputed") to its non-acting value (0 for discrete vars)
                        [1, 0, 0, 0.66],  # x1 and x2 are imputed
                    ]
                )
            )
        )

        sm = MixedIntegerKrigingModel(
            surrogate=KRG(
                design_space=ds,
                categorical_kernel=MixIntKernelType.HOMO_HSPHERE,
                hierarchical_kernel=MixHrcKernelType.ALG_KERNEL,
                theta0=[1e-2],
                corr="abs_exp",
                n_start=5,
            ),
        )
        sm.set_training_values(Xt, Yt)
        sm.train()
        y_s = sm.predict_values(Xt)[:, 0]
        pred_RMSE = np.linalg.norm(y_s - Yt) / len(Yt)

        y_sv = sm.predict_variances(Xt)[:, 0]
        var_RMSE = np.linalg.norm(y_sv) / len(Yt)

        self.assertTrue(
            np.linalg.norm(
                sm.predict_values(
                    np.array(
                        [
                            [0, 2, 1, 0.75],
                            [1, 2, 1, 0.66],
                            [0, 2, 1, 0.75],
                        ]
                    )
                )[:, 0]
                - sm.predict_values(
                    np.array(
                        [
                            [0, 2, 2, 0.75],
                            [1, 1, 2, 0.66],
                            [0, 2, 0, 0.75],
                        ]
                    )
                )[:, 0]
            )
            < 1e-8
        )
        self.assertTrue(
            np.linalg.norm(
                sm.predict_values(np.array([[0, 0, 2, 0.25]]))
                - sm.predict_values(np.array([[0, 0, 2, 0.8]]))
            )
            > 1e-8
        )

    def run_hierarchical_variables_Goldstein(self):
        import numpy as np
        from smt.utils.design_space import (
            DesignSpace,
            CategoricalVariable,
            IntegerVariable,
            FloatVariable,
        )
        from smt.applications.mixed_integer import MixedIntegerKrigingModel
        from smt.surrogate_models import MixIntKernelType, MixHrcKernelType, KRG

        def f_hv(X):
            import numpy as np

            def H(x1, x2, x3, x4, z3, z4, x5, cos_term):
                import numpy as np

                h = (
                    53.3108
                    + 0.184901 * x1
                    - 5.02914 * x1**3 * 10 ** (-6)
                    + 7.72522 * x1**z3 * 10 ** (-8)
                    - 0.0870775 * x2
                    - 0.106959 * x3
                    + 7.98772 * x3**z4 * 10 ** (-6)
                    + 0.00242482 * x4
                    + 1.32851 * x4**3 * 10 ** (-6)
                    - 0.00146393 * x1 * x2
                    - 0.00301588 * x1 * x3
                    - 0.00272291 * x1 * x4
                    + 0.0017004 * x2 * x3
                    + 0.0038428 * x2 * x4
                    - 0.000198969 * x3 * x4
                    + 1.86025 * x1 * x2 * x3 * 10 ** (-5)
                    - 1.88719 * x1 * x2 * x4 * 10 ** (-6)
                    + 2.50923 * x1 * x3 * x4 * 10 ** (-5)
                    - 5.62199 * x2 * x3 * x4 * 10 ** (-5)
                )
                if cos_term:
                    h += 5.0 * np.cos(2.0 * np.pi * (x5 / 100.0)) - 2.0
                return h

            def f1(x1, x2, z1, z2, z3, z4, x5, cos_term):
                c1 = z2 == 0
                c2 = z2 == 1
                c3 = z2 == 2

                c4 = z3 == 0
                c5 = z3 == 1
                c6 = z3 == 2

                y = (
                    c4
                    * (
                        c1 * H(x1, x2, 20, 20, z3, z4, x5, cos_term)
                        + c2 * H(x1, x2, 50, 20, z3, z4, x5, cos_term)
                        + c3 * H(x1, x2, 80, 20, z3, z4, x5, cos_term)
                    )
                    + c5
                    * (
                        c1 * H(x1, x2, 20, 50, z3, z4, x5, cos_term)
                        + c2 * H(x1, x2, 50, 50, z3, z4, x5, cos_term)
                        + c3 * H(x1, x2, 80, 50, z3, z4, x5, cos_term)
                    )
                    + c6
                    * (
                        c1 * H(x1, x2, 20, 80, z3, z4, x5, cos_term)
                        + c2 * H(x1, x2, 50, 80, z3, z4, x5, cos_term)
                        + c3 * H(x1, x2, 80, 80, z3, z4, x5, cos_term)
                    )
                )
                return y

            def f2(x1, x2, x3, z2, z3, z4, x5, cos_term):
                c1 = z2 == 0
                c2 = z2 == 1
                c3 = z2 == 2

                y = (
                    c1 * H(x1, x2, x3, 20, z3, z4, x5, cos_term)
                    + c2 * H(x1, x2, x3, 50, z3, z4, x5, cos_term)
                    + c3 * H(x1, x2, x3, 80, z3, z4, x5, cos_term)
                )
                return y

            def f3(x1, x2, x4, z1, z3, z4, x5, cos_term):
                c1 = z1 == 0
                c2 = z1 == 1
                c3 = z1 == 2

                y = (
                    c1 * H(x1, x2, 20, x4, z3, z4, x5, cos_term)
                    + c2 * H(x1, x2, 50, x4, z3, z4, x5, cos_term)
                    + c3 * H(x1, x2, 80, x4, z3, z4, x5, cos_term)
                )
                return y

            y = []
            for x in X:
                if x[0] == 0:
                    y.append(
                        f1(x[2], x[3], x[7], x[8], x[9], x[10], x[6], cos_term=x[1])
                    )
                elif x[0] == 1:
                    y.append(
                        f2(x[2], x[3], x[4], x[8], x[9], x[10], x[6], cos_term=x[1])
                    )
                elif x[0] == 2:
                    y.append(
                        f3(x[2], x[3], x[5], x[7], x[9], x[10], x[6], cos_term=x[1])
                    )
                elif x[0] == 3:
                    y.append(
                        H(x[2], x[3], x[4], x[5], x[9], x[10], x[6], cos_term=x[1])
                    )
            return np.array(y)

        design_space = DesignSpace(
            [
                CategoricalVariable(values=[0, 1, 2, 3]),  # meta
                IntegerVariable(0, 1),  # x1
                FloatVariable(0, 100),  # x2
                FloatVariable(0, 100),
                FloatVariable(0, 100),
                FloatVariable(0, 100),
                FloatVariable(0, 100),
                IntegerVariable(0, 2),  # x7
                IntegerVariable(0, 2),
                IntegerVariable(0, 2),
                IntegerVariable(0, 2),
            ]
        )

        # x4 is acting if meta == 1, 3
        design_space.declare_decreed_var(decreed_var=4, meta_var=0, meta_value=[1, 3])
        # x5 is acting if meta == 2, 3
        design_space.declare_decreed_var(decreed_var=5, meta_var=0, meta_value=[2, 3])
        # x7 is acting if meta == 0, 2
        design_space.declare_decreed_var(decreed_var=7, meta_var=0, meta_value=[0, 2])
        # x8 is acting if meta == 0, 1
        design_space.declare_decreed_var(decreed_var=8, meta_var=0, meta_value=[0, 1])

        # Sample from the design spaces, correctly considering hierarchy
        n_doe = 15
        Xt, Xt_is_acting = design_space.sample_valid_x(n_doe, random_state=42)
        Yt = f_hv(Xt)

        sm = MixedIntegerKrigingModel(
            surrogate=KRG(
                design_space=design_space,
                categorical_kernel=MixIntKernelType.HOMO_HSPHERE,
                hierarchical_kernel=MixHrcKernelType.ALG_KERNEL,  # ALG or ARC
                theta0=[1e-2],
                corr="abs_exp",
                n_start=5,
            ),
        )
        sm.set_training_values(Xt, Yt, is_acting=Xt_is_acting)
        sm.train()
        y_s = sm.predict_values(Xt)[:, 0]
        pred_RMSE = np.linalg.norm(y_s - Yt) / len(Yt)

        y_sv = sm.predict_variances(Xt)[:, 0]
        var_RMSE = np.linalg.norm(y_sv) / len(Yt)

    def test_hierarchical_variables_NN(self):
        problem = HierarchicalNeuralNetwork()
        ds = problem.design_space
        self.assertEqual(ds.n_dv, 8)
        n_doe = 100

        ds_sampling = DesignSpace(ds.design_variables[1:])
        sampling = MixedIntegerSamplingMethod(
            LHS, ds_sampling, criterion="ese", random_state=42
        )
        x_cont = sampling(3 * n_doe)

        xdoe1 = np.zeros((n_doe, 8))
        x_cont2 = x_cont[:n_doe, :5]
        xdoe1[:, 0] = np.zeros(n_doe)
        xdoe1[:, 1:6] = x_cont2
        ydoe1 = problem(xdoe1)

        xdoe1 = np.zeros((n_doe, 8))
        xdoe1[:, 0] = np.zeros(n_doe)
        xdoe1[:, 1:6] = x_cont2

        xdoe2 = np.zeros((n_doe, 8))
        x_cont2 = x_cont[n_doe : 2 * n_doe, :6]
        xdoe2[:, 0] = np.ones(n_doe)
        xdoe2[:, 1:7] = x_cont2
        ydoe2 = problem(xdoe2)

        xdoe2 = np.zeros((n_doe, 8))
        xdoe2[:, 0] = np.ones(n_doe)
        xdoe2[:, 1:7] = x_cont2

        xdoe3 = np.zeros((n_doe, 8))
        xdoe3[:, 0] = 2 * np.ones(n_doe)
        xdoe3[:, 1:] = x_cont[2 * n_doe :, :]
        ydoe3 = problem(xdoe3)

        Xt = np.concatenate((xdoe1, xdoe2, xdoe3), axis=0)
        Yt = np.concatenate((ydoe1, ydoe2, ydoe3), axis=0)
        sm = MixedIntegerKrigingModel(
            surrogate=KRG(
                design_space=problem.design_space,
                categorical_kernel=MixIntKernelType.HOMO_HSPHERE,
                hierarchical_kernel=MixHrcKernelType.ALG_KERNEL,
                theta0=[1e-2],
                corr="abs_exp",
                n_start=5,
            ),
        )
        sm.set_training_values(Xt, Yt)
        sm.train()
        y_s = sm.predict_values(Xt)[:, 0]
        pred_RMSE = np.linalg.norm(y_s - Yt) / len(Yt)

        y_sv = sm.predict_variances(Xt)[:, 0]
        var_RMSE = np.linalg.norm(y_sv) / len(Yt)
        self.assertTrue(pred_RMSE < 1e-7)
        print("Pred_RMSE", pred_RMSE)
        self.assertTrue(var_RMSE < 1e-7)
        self.assertTrue(
            np.linalg.norm(
                sm.predict_values(
                    np.array(
                        [
                            [0, -1, -2, 8, 0, 2, 0, 0],
                            [1, -1, -2, 16, 1, 2, 1, 0],
                            [2, -1, -2, 32, 2, 2, 1, -2],
                        ]
                    )
                )[:, 0]
                - sm.predict_values(
                    np.array(
                        [
                            [0, -1, -2, 8, 0, 2, 10, 10],
                            [1, -1, -2, 16, 1, 2, 1, 10],
                            [2, -1, -2, 32, 2, 2, 1, -2],
                        ]
                    )
                )[:, 0]
            )
            < 1e-8
        )
        self.assertTrue(
            np.linalg.norm(
                sm.predict_values(np.array([[0, -1, -2, 8, 0, 2, 0, 0]]))
                - sm.predict_values(np.array([[0, -1, -2, 8, 0, 12, 10, 10]]))
            )
            > 1e-8
        )

    def test_mixed_gower_2D(self):
        xt = np.array([[0, 5], [2, -1], [4, 0.5]])
        yt = np.array([[0.0], [1.0], [1.5]])
        design_space = DesignSpace(
            [
                CategoricalVariable(["0.0", "1.0", " 2.0", "3.0", "4.0"]),
                FloatVariable(-5, 5),
            ]
        )

        # Surrogate
        sm = MixedIntegerKrigingModel(
            surrogate=KRG(
                design_space=design_space,
                theta0=[1e-2],
                corr="abs_exp",
                categorical_kernel=MixIntKernelType.GOWER,
            ),
        )
        sm.set_training_values(xt, yt)
        sm.train()

        # DOE for validation
        x = np.linspace(0, 4, 5)
        x2 = np.linspace(-5, 5, 21)
        x1 = []
        for element in itertools.product(x, x2):
            x1.append(np.array(element))
        x_pred = np.array(x1)

        y = sm.predict_values(x_pred)
        yvar = sm.predict_variances(x_pred)

        # prediction are correct on known points
        self.assertAlmostEqual(y[20, 0], 0)
        self.assertAlmostEqual(y[50, 0], 1)
        self.assertAlmostEqual(y[95, 0], 1.5)
        self.assertTrue(np.abs(np.sum(np.array([y[20], y[50], y[95]]) - yt)) < 1e-6)
        self.assertTrue(np.abs(np.sum(np.array([yvar[20], yvar[50], yvar[95]]))) < 1e-6)

        self.assertEqual(np.shape(y), (105, 1))

    def test_mixed_CR_2D(self):
        xt = np.array([[0, 5], [2, -1], [4, 0.5]])
        yt = np.array([[0.0], [1.0], [1.5]])
        design_space = DesignSpace(
            [
                CategoricalVariable(["0.0", "1.0", " 2.0", "3.0", "4.0"]),
                FloatVariable(-5, 5),
            ]
        )

        # Surrogate
        sm = MixedIntegerKrigingModel(
            surrogate=KRG(
                design_space=design_space,
                theta0=[1e-2],
                corr="abs_exp",
                categorical_kernel=MixIntKernelType.GOWER,
            ),
        )
        sm.set_training_values(xt, yt)
        sm.train()

        # DOE for validation
        x = np.linspace(0, 4, 5)
        x2 = np.linspace(-5, 5, 21)
        x1 = []
        for element in itertools.product(x, x2):
            x1.append(np.array(element))
        x_pred = np.array(x1)

        y = sm.predict_values(x_pred)
        yvar = sm.predict_variances(x_pred)

        # prediction are correct on known points
        self.assertAlmostEqual(y[20, 0], 0)
        self.assertAlmostEqual(y[50, 0], 1)
        self.assertAlmostEqual(y[95, 0], 1.5)
        self.assertTrue(np.abs(np.sum(np.array([y[20], y[50], y[95]]) - yt)) < 1e-6)
        self.assertTrue(np.abs(np.sum(np.array([yvar[20], yvar[50], yvar[95]]))) < 1e-6)

        self.assertEqual(np.shape(y), (105, 1))

    def test_mixed_CR_PLS_noisy_2D(self):
        xt = np.array([[0, 5], [2, -1], [4, 0.5]])
        yt = np.array([[0.0], [1.0], [1.5]])
        design_space = DesignSpace(
            [
                CategoricalVariable(["0.0", "1.0", " 2.0", "3.0", "4.0"]),
                FloatVariable(-5, 5),
            ]
        )
        # Surrogate
        sm = MixedIntegerKrigingModel(
            surrogate=KPLS(
                n_comp=1,
                eval_noise=True,
                design_space=design_space,
                theta0=[1e-2],
                categorical_kernel=MixIntKernelType.CONT_RELAX,
                corr="abs_exp",
            ),
        )
        sm.set_training_values(xt, yt)
        sm.train()

        # DOE for validation
        x = np.linspace(0, 4, 5)
        x2 = np.linspace(-5, 5, 21)
        x1 = []
        for element in itertools.product(x, x2):
            x1.append(np.array(element))
        x_pred = np.array(x1)

        y = sm.predict_values(x_pred)
        yvar = sm.predict_variances(x_pred)

        # prediction are correct on known points
        self.assertTrue(np.abs(np.sum(np.array([y[20], y[50], y[95]]) - yt)) < 1e-6)
        self.assertTrue(np.abs(np.sum(np.array([yvar[20], yvar[50], yvar[95]]))) < 1e-6)

        self.assertEqual(np.shape(y), (105, 1))

    def test_mixed_homo_gaussian_2D(self):
        xt = np.array([[0, 5], [2, -1], [4, 0.5]])
        yt = np.array([[0.0], [1.0], [1.5]])
        design_space = DesignSpace(
            [
                CategoricalVariable(["0.0", "1.0", " 2.0", "3.0", "4.0"]),
                FloatVariable(-5, 5),
            ]
        )

        # Surrogate
        sm = MixedIntegerKrigingModel(
            surrogate=KRG(
                design_space=design_space,
                theta0=[1e-2],
                corr="abs_exp",
                categorical_kernel=MixIntKernelType.EXP_HOMO_HSPHERE,
            ),
        )
        sm.set_training_values(xt, yt)
        sm.train()

        # DOE for validation
        x = np.linspace(0, 4, 5)
        x2 = np.linspace(-5, 5, 21)
        x1 = []
        for element in itertools.product(x, x2):
            x1.append(np.array(element))
        x_pred = np.array(x1)

        y = sm.predict_values(x_pred)
        yvar = sm.predict_variances(x_pred)

        # prediction are correct on known points
        self.assertTrue(np.abs(np.sum(np.array([y[20], y[50], y[95]]) - yt)) < 1e-6)
        self.assertTrue(np.abs(np.sum(np.array([yvar[20], yvar[50], yvar[95]]))) < 1e-6)

        self.assertEqual(np.shape(y), (105, 1))

    def test_mixed_homo_hyp_2D(self):
        xt = np.array([[0, 5], [2, -1], [4, 0.5]])
        yt = np.array([[0.0], [1.0], [1.5]])
        design_space = DesignSpace(
            [
                CategoricalVariable(["0.0", "1.0", " 2.0", "3.0", "4.0"]),
                FloatVariable(-5, 5),
            ]
        )

        # Surrogate
        sm = MixedIntegerKrigingModel(
            surrogate=KRG(
                design_space=design_space,
                theta0=[1e-2],
                categorical_kernel=MixIntKernelType.HOMO_HSPHERE,
                corr="abs_exp",
            ),
        )
        sm.set_training_values(xt, yt)
        sm.train()

        # DOE for validation
        x = np.linspace(0, 4, 5)
        x2 = np.linspace(-5, 5, 21)
        x1 = []
        for element in itertools.product(x, x2):
            x1.append(np.array(element))
        x_pred = np.array(x1)

        y = sm.predict_values(x_pred)
        yvar = sm.predict_variances(x_pred)

        # prediction are correct on known points
        self.assertTrue(np.abs(np.sum(np.array([y[20], y[50], y[95]]) - yt)) < 1e-6)
        self.assertTrue(np.abs(np.sum(np.array([yvar[20], yvar[50], yvar[95]]))) < 1e-6)

        self.assertEqual(np.shape(y), (105, 1))

    def test_mixed_homo_gaussian_3D_PLS(self):
        xt = np.array([[0.5, 0, 5], [2, 3, 4], [5, 2, -1], [-2, 4, 0.5]])
        yt = np.array([[0.0], [3], [1.0], [1.5]])
        design_space = DesignSpace(
            [
                FloatVariable(-5, 5),
                CategoricalVariable(["0.0", "1.0", " 2.0", "3.0", "4.0"]),
                FloatVariable(-5, 5),
            ]
        )

        # Surrogate
        sm = surrogate = KPLS(
            design_space=design_space,
            theta0=[1e-2],
            n_comp=1,
            categorical_kernel=MixIntKernelType.EXP_HOMO_HSPHERE,
            cat_kernel_comps=[3],
            corr="squar_exp",
        )
        sm.set_training_values(xt, yt)
        sm.train()

        # DOE for validation
        x = np.linspace(0, 4, 5)
        x2 = np.linspace(-5, 5, 21)
        x1 = []
        for element in itertools.product(x2, x, x2):
            x1.append(np.array(element))
        x_pred = np.array(x1)

        i = 0
        i += 1
        y = sm.predict_values(x_pred)
        yvar = sm.predict_variances(x_pred)

        self.assertTrue((np.abs(np.sum(np.array(sm.predict_values(xt) - yt)))) < 1e-6)
        self.assertTrue((np.abs(np.sum(np.array(sm.predict_variances(xt) - 0)))) < 1e-6)

    def test_mixed_homo_gaussian_3D_PLS_cate(self):
        xt = np.array([[0.5, 0, 5], [2, 3, 4], [5, 2, -1], [-2, 4, 0.5]])
        yt = np.array([[0.0], [3], [1.0], [1.5]])
        design_space = DesignSpace(
            [
                FloatVariable(-5, 5),
                CategoricalVariable(["0.0", "1.0", " 2.0", "3.0", "4.0"]),
                FloatVariable(-5, 5),
            ]
        )

        # Surrogate
        sm = KPLS(
            design_space=design_space,
            theta0=[1e-2],
            n_comp=2,
            corr="abs_exp",
            cat_kernel_comps=[3],
            categorical_kernel=MixIntKernelType.EXP_HOMO_HSPHERE,
        )

        sm.set_training_values(xt, yt)
        sm.train()

        # DOE for validation
        x = np.linspace(0, 4, 5)
        x2 = np.linspace(-5, 5, 21)
        x1 = []
        for element in itertools.product(x2, x, x2):
            x1.append(np.array(element))
        x_pred = np.array(x1)

        i = 0
        i += 1
        y = sm.predict_values(x_pred)
        yvar = sm.predict_variances(x_pred)

        self.assertTrue((np.abs(np.sum(np.array(sm.predict_values(xt) - yt)))) < 1e-6)
        self.assertTrue((np.abs(np.sum(np.array(sm.predict_variances(xt) - 0)))) < 1e-6)

    def test_mixed_homo_hyp_3D_PLS_cate(self):
        xt = np.array([[0.5, 0, 5], [2, 3, 4], [5, 2, -1], [-2, 4, 0.5]])
        yt = np.array([[0.0], [3], [1.0], [1.5]])
        design_space = DesignSpace(
            [
                FloatVariable(-5, 5),
                CategoricalVariable(["0.0", "1.0", " 2.0", "3.0", "4.0"]),
                FloatVariable(-5, 5),
            ]
        )

        # Surrogate
        sm = MixedIntegerKrigingModel(
            surrogate=KPLS(
                design_space=design_space,
                theta0=[1e-2],
                n_comp=1,
                categorical_kernel=MixIntKernelType.HOMO_HSPHERE,
                cat_kernel_comps=[3],
                corr="squar_exp",
            ),
        )
        sm.set_training_values(xt, yt)
        sm.train()

        # DOE for validation
        x = np.linspace(0, 4, 5)
        x2 = np.linspace(-5, 5, 21)
        x1 = []
        for element in itertools.product(x2, x, x2):
            x1.append(np.array(element))
        x_pred = np.array(x1)

        i = 0
        i += 1
        y = sm.predict_values(x_pred)
        yvar = sm.predict_variances(x_pred)

        self.assertTrue((np.abs(np.sum(np.array(sm.predict_values(xt) - yt)))) < 1e-6)
        self.assertTrue((np.abs(np.sum(np.array(sm.predict_variances(xt) - 0)))) < 1e-6)

    def test_mixed_homo_gaussian_3D_ord_cate(self):
        xt = np.array([[0.5, 0, 5], [2, 3, 4], [5, 2, -1], [-2, 4, 0.5]])
        yt = np.array([[0.0], [3], [1.0], [1.5]])
        design_space = DesignSpace(
            [
                CategoricalVariable(["0.0", "1.0", " 2.0", "3.0", "4.0"]),
                FloatVariable(-5, 5),
                CategoricalVariable(["0.0", "1.0", " 2.0", "3.0"]),
            ]
        )

        # Surrogate
        sm = MixedIntegerKrigingModel(
            surrogate=KPLS(
                design_space=design_space,
                theta0=[1e-2],
                n_comp=1,
                categorical_kernel=MixIntKernelType.EXP_HOMO_HSPHERE,
                cat_kernel_comps=[3, 2],
                corr="squar_exp",
            ),
        )
        sm.set_training_values(xt, yt)
        sm.train()

        # DOE for validation
        x = np.linspace(0, 4, 5)
        x2 = np.linspace(-5, 5, 21)
        x3 = np.linspace(0, 3, 4)
        x1 = []
        for element in itertools.product(x, x2, x3):
            x1.append(np.array(element))
        x_pred = np.array(x1)

        y = sm.predict_values(x_pred)
        yvar = sm.predict_variances(x_pred)

        # prediction are correct on known points
        self.assertTrue((np.abs(np.sum(np.array(sm.predict_values(xt) - yt)) < 1e-6)))
        self.assertTrue((np.abs(np.sum(np.array(sm.predict_variances(xt) - 0)) < 1e-6)))

    def test_mixed_gower_3D(self):
        design_space = DesignSpace(
            [
                FloatVariable(-10, 10),
                IntegerVariable(-10, 10),
                IntegerVariable(-10, 10),
            ]
        )
        mixint = MixedIntegerContext(design_space)

        sm = mixint.build_kriging_model(
            KRG(categorical_kernel=MixIntKernelType.GOWER, print_prediction=False)
        )
        sampling = mixint.build_sampling_method()

        fun = Sphere(ndim=3)
        xt = sampling(10)
        yt = fun(xt)
        sm.set_training_values(xt, yt)
        sm.train()
        eq_check = True
        for i in range(xt.shape[0]):
            if abs(float(xt[i, :][1]) - int(float(xt[i, :][1]))) > 10e-8:
                eq_check = False
        self.assertTrue(eq_check)

    def run_mixed_gower_example(self):
        import numpy as np
        import matplotlib.pyplot as plt

        from smt.surrogate_models import KRG, MixIntKernelType
        from smt.applications.mixed_integer import MixedIntegerKrigingModel
        from smt.utils.design_space import (
            DesignSpace,
            CategoricalVariable,
            FloatVariable,
        )

        xt1 = np.array([[0, 0.0], [0, 2.0], [0, 4.0]])
        xt2 = np.array([[1, 0.0], [1, 2.0], [1, 3.0]])
        xt3 = np.array([[2, 1.0], [2, 2.0], [2, 4.0]])

        xt = np.concatenate((xt1, xt2, xt3), axis=0)
        xt[:, 1] = xt[:, 1].astype(np.float64)
        yt1 = np.array([0.0, 9.0, 16.0])
        yt2 = np.array([0.0, -4, -13.0])
        yt3 = np.array([-10, 3, 11.0])
        yt = np.concatenate((yt1, yt2, yt3), axis=0)

        design_space = DesignSpace(
            [
                CategoricalVariable(["Blue", "Red", "Green"]),
                FloatVariable(0, 4),
            ]
        )

        # Surrogate
        sm = MixedIntegerKrigingModel(
            surrogate=KRG(
                design_space=design_space,
                categorical_kernel=MixIntKernelType.GOWER,
                theta0=[1e-1],
                corr="squar_exp",
                n_start=20,
            ),
        )
        sm.set_training_values(xt, yt)
        sm.train()

        # DOE for validation
        n = 100
        x_cat1 = []
        x_cat2 = []
        x_cat3 = []

        for i in range(n):
            x_cat1.append(0)
            x_cat2.append(1)
            x_cat3.append(2)

        x_cont = np.linspace(0.0, 4.0, n)
        x1 = np.concatenate(
            (np.asarray(x_cat1).reshape(-1, 1), x_cont.reshape(-1, 1)), axis=1
        )
        x2 = np.concatenate(
            (np.asarray(x_cat2).reshape(-1, 1), x_cont.reshape(-1, 1)), axis=1
        )
        x3 = np.concatenate(
            (np.asarray(x_cat3).reshape(-1, 1), x_cont.reshape(-1, 1)), axis=1
        )

        y1 = sm.predict_values(x1)
        y2 = sm.predict_values(x2)
        y3 = sm.predict_values(x3)

        # estimated variance
        s2_1 = sm.predict_variances(x1)
        s2_2 = sm.predict_variances(x2)
        s2_3 = sm.predict_variances(x3)

        fig, axs = plt.subplots(3, figsize=(8, 6))

        axs[0].plot(xt1[:, 1].astype(np.float64), yt1, "o", linestyle="None")
        axs[0].plot(x_cont, y1, color="Blue")
        axs[0].fill_between(
            np.ravel(x_cont),
            np.ravel(y1 - 3 * np.sqrt(s2_1)),
            np.ravel(y1 + 3 * np.sqrt(s2_1)),
            color="lightgrey",
        )
        axs[0].set_xlabel("x")
        axs[0].set_ylabel("y")
        axs[0].legend(
            ["Training data", "Prediction", "Confidence Interval 99%"],
            loc="upper left",
            bbox_to_anchor=[0, 1],
        )
        axs[1].plot(
            xt2[:, 1].astype(np.float64), yt2, marker="o", color="r", linestyle="None"
        )
        axs[1].plot(x_cont, y2, color="Red")
        axs[1].fill_between(
            np.ravel(x_cont),
            np.ravel(y2 - 3 * np.sqrt(s2_2)),
            np.ravel(y2 + 3 * np.sqrt(s2_2)),
            color="lightgrey",
        )
        axs[1].set_xlabel("x")
        axs[1].set_ylabel("y")
        axs[1].legend(
            ["Training data", "Prediction", "Confidence Interval 99%"],
            loc="upper left",
            bbox_to_anchor=[0, 1],
        )
        axs[2].plot(
            xt3[:, 1].astype(np.float64), yt3, marker="o", color="r", linestyle="None"
        )
        axs[2].plot(x_cont, y3, color="Green")
        axs[2].fill_between(
            np.ravel(x_cont),
            np.ravel(y3 - 3 * np.sqrt(s2_3)),
            np.ravel(y3 + 3 * np.sqrt(s2_3)),
            color="lightgrey",
        )
        axs[2].set_xlabel("x")
        axs[2].set_ylabel("y")
        axs[2].legend(
            ["Training data", "Prediction", "Confidence Interval 99%"],
            loc="upper left",
            bbox_to_anchor=[0, 1],
        )
        plt.tight_layout()
        plt.show()

    def run_mixed_homo_gaussian_example(self):
        import numpy as np
        import matplotlib.pyplot as plt

        from smt.surrogate_models import KRG, MixIntKernelType
        from smt.applications.mixed_integer import MixedIntegerKrigingModel
        from smt.utils.design_space import (
            DesignSpace,
            CategoricalVariable,
            FloatVariable,
        )

        xt1 = np.array([[0, 0.0], [0, 2.0], [0, 4.0]])
        xt2 = np.array([[1, 0.0], [1, 2.0], [1, 3.0]])
        xt3 = np.array([[2, 1.0], [2, 2.0], [2, 4.0]])

        xt = np.concatenate((xt1, xt2, xt3), axis=0)
        xt[:, 1] = xt[:, 1].astype(np.float64)
        yt1 = np.array([0.0, 9.0, 16.0])
        yt2 = np.array([0.0, -4, -13.0])
        yt3 = np.array([-10, 3, 11.0])
        yt = np.concatenate((yt1, yt2, yt3), axis=0)

        design_space = DesignSpace(
            [
                CategoricalVariable(["Blue", "Red", "Green"]),
                FloatVariable(0, 4),
            ]
        )

        # Surrogate
        sm = MixedIntegerKrigingModel(
            surrogate=KRG(
                design_space=design_space,
                theta0=[1e-1],
                corr="squar_exp",
                n_start=20,
                categorical_kernel=MixIntKernelType.EXP_HOMO_HSPHERE,
            ),
        )
        sm.set_training_values(xt, yt)
        sm.train()

        # DOE for validation
        n = 100
        x_cat1 = []
        x_cat2 = []
        x_cat3 = []

        for i in range(n):
            x_cat1.append(0)
            x_cat2.append(1)
            x_cat3.append(2)

        x_cont = np.linspace(0.0, 4.0, n)
        x1 = np.concatenate(
            (np.asarray(x_cat1).reshape(-1, 1), x_cont.reshape(-1, 1)), axis=1
        )
        x2 = np.concatenate(
            (np.asarray(x_cat2).reshape(-1, 1), x_cont.reshape(-1, 1)), axis=1
        )
        x3 = np.concatenate(
            (np.asarray(x_cat3).reshape(-1, 1), x_cont.reshape(-1, 1)), axis=1
        )

        y1 = sm.predict_values(x1)
        y2 = sm.predict_values(x2)
        y3 = sm.predict_values(x3)

        # estimated variance
        s2_1 = sm.predict_variances(x1)
        s2_2 = sm.predict_variances(x2)
        s2_3 = sm.predict_variances(x3)

        fig, axs = plt.subplots(3, figsize=(8, 6))

        axs[0].plot(xt1[:, 1].astype(np.float64), yt1, "o", linestyle="None")
        axs[0].plot(x_cont, y1, color="Blue")
        axs[0].fill_between(
            np.ravel(x_cont),
            np.ravel(y1 - 3 * np.sqrt(s2_1)),
            np.ravel(y1 + 3 * np.sqrt(s2_1)),
            color="lightgrey",
        )
        axs[0].set_xlabel("x")
        axs[0].set_ylabel("y")
        axs[0].legend(
            ["Training data", "Prediction", "Confidence Interval 99%"],
            loc="upper left",
            bbox_to_anchor=[0, 1],
        )
        axs[1].plot(
            xt2[:, 1].astype(np.float64), yt2, marker="o", color="r", linestyle="None"
        )
        axs[1].plot(x_cont, y2, color="Red")
        axs[1].fill_between(
            np.ravel(x_cont),
            np.ravel(y2 - 3 * np.sqrt(s2_2)),
            np.ravel(y2 + 3 * np.sqrt(s2_2)),
            color="lightgrey",
        )
        axs[1].set_xlabel("x")
        axs[1].set_ylabel("y")
        axs[1].legend(
            ["Training data", "Prediction", "Confidence Interval 99%"],
            loc="upper left",
            bbox_to_anchor=[0, 1],
        )
        axs[2].plot(
            xt3[:, 1].astype(np.float64), yt3, marker="o", color="r", linestyle="None"
        )
        axs[2].plot(x_cont, y3, color="Green")
        axs[2].fill_between(
            np.ravel(x_cont),
            np.ravel(y3 - 3 * np.sqrt(s2_3)),
            np.ravel(y3 + 3 * np.sqrt(s2_3)),
            color="lightgrey",
        )
        axs[2].set_xlabel("x")
        axs[2].set_ylabel("y")
        axs[2].legend(
            ["Training data", "Prediction", "Confidence Interval 99%"],
            loc="upper left",
            bbox_to_anchor=[0, 1],
        )
        plt.tight_layout()
        plt.show()

    def run_mixed_homo_hyp_example(self):
        import numpy as np
        import matplotlib.pyplot as plt

        from smt.surrogate_models import KRG, MixIntKernelType
        from smt.applications.mixed_integer import MixedIntegerKrigingModel
        from smt.utils.design_space import (
            DesignSpace,
            CategoricalVariable,
            FloatVariable,
        )

        xt1 = np.array([[0, 0.0], [0, 2.0], [0, 4.0]])
        xt2 = np.array([[1, 0.0], [1, 2.0], [1, 3.0]])
        xt3 = np.array([[2, 1.0], [2, 2.0], [2, 4.0]])

        xt = np.concatenate((xt1, xt2, xt3), axis=0)
        xt[:, 1] = xt[:, 1].astype(np.float64)
        yt1 = np.array([0.0, 9.0, 16.0])
        yt2 = np.array([0.0, -4, -13.0])
        yt3 = np.array([-10, 3, 11.0])
        yt = np.concatenate((yt1, yt2, yt3), axis=0)

        design_space = DesignSpace(
            [
                CategoricalVariable(["Blue", "Red", "Green"]),
                FloatVariable(0, 4),
            ]
        )

        # Surrogate
        sm = MixedIntegerKrigingModel(
            surrogate=KRG(
                design_space=design_space,
                categorical_kernel=MixIntKernelType.HOMO_HSPHERE,
                theta0=[1e-1],
                corr="squar_exp",
                n_start=20,
            ),
        )
        sm.set_training_values(xt, yt)
        sm.train()

        # DOE for validation
        n = 100
        x_cat1 = []
        x_cat2 = []
        x_cat3 = []

        for i in range(n):
            x_cat1.append(0)
            x_cat2.append(1)
            x_cat3.append(2)

        x_cont = np.linspace(0.0, 4.0, n)
        x1 = np.concatenate(
            (np.asarray(x_cat1).reshape(-1, 1), x_cont.reshape(-1, 1)), axis=1
        )
        x2 = np.concatenate(
            (np.asarray(x_cat2).reshape(-1, 1), x_cont.reshape(-1, 1)), axis=1
        )
        x3 = np.concatenate(
            (np.asarray(x_cat3).reshape(-1, 1), x_cont.reshape(-1, 1)), axis=1
        )

        y1 = sm.predict_values(x1)
        y2 = sm.predict_values(x2)
        y3 = sm.predict_values(x3)

        # estimated variance
        s2_1 = sm.predict_variances(x1)
        s2_2 = sm.predict_variances(x2)
        s2_3 = sm.predict_variances(x3)

        fig, axs = plt.subplots(3, figsize=(8, 6))

        axs[0].plot(xt1[:, 1].astype(np.float64), yt1, "o", linestyle="None")
        axs[0].plot(x_cont, y1, color="Blue")
        axs[0].fill_between(
            np.ravel(x_cont),
            np.ravel(y1 - 3 * np.sqrt(s2_1)),
            np.ravel(y1 + 3 * np.sqrt(s2_1)),
            color="lightgrey",
        )
        axs[0].set_xlabel("x")
        axs[0].set_ylabel("y")
        axs[0].legend(
            ["Training data", "Prediction", "Confidence Interval 99%"],
            loc="upper left",
            bbox_to_anchor=[0, 1],
        )
        axs[1].plot(
            xt2[:, 1].astype(np.float64), yt2, marker="o", color="r", linestyle="None"
        )
        axs[1].plot(x_cont, y2, color="Red")
        axs[1].fill_between(
            np.ravel(x_cont),
            np.ravel(y2 - 3 * np.sqrt(s2_2)),
            np.ravel(y2 + 3 * np.sqrt(s2_2)),
            color="lightgrey",
        )
        axs[1].set_xlabel("x")
        axs[1].set_ylabel("y")
        axs[1].legend(
            ["Training data", "Prediction", "Confidence Interval 99%"],
            loc="upper left",
            bbox_to_anchor=[0, 1],
        )
        axs[2].plot(
            xt3[:, 1].astype(np.float64), yt3, marker="o", color="r", linestyle="None"
        )
        axs[2].plot(x_cont, y3, color="Green")
        axs[2].fill_between(
            np.ravel(x_cont),
            np.ravel(y3 - 3 * np.sqrt(s2_3)),
            np.ravel(y3 + 3 * np.sqrt(s2_3)),
            color="lightgrey",
        )
        axs[2].set_xlabel("x")
        axs[2].set_ylabel("y")
        axs[2].legend(
            ["Training data", "Prediction", "Confidence Interval 99%"],
            loc="upper left",
            bbox_to_anchor=[0, 1],
        )
        plt.tight_layout()
        plt.show()


if __name__ == "__main__":
    TestMixedInteger().run_mixed_integer_context_example()
    unittest.main()
<|MERGE_RESOLUTION|>--- conflicted
+++ resolved
@@ -1,2230 +1,2221 @@
-"""
-Created on Tue Oct 12 10:48:01 2021
-@author: psaves
-"""
-
-import unittest
-import numpy as np
-import matplotlib
-import itertools
-
-matplotlib.use("Agg")
-
-from smt.applications.mixed_integer import (
-    MixedIntegerContext,
-    MixedIntegerSamplingMethod,
-    MixedIntegerKrigingModel,
-)
-from smt.problems import Sphere, HierarchicalGoldstein, HierarchicalNeuralNetwork
-from smt.utils.design_space import (
-    DesignSpace,
-    FloatVariable,
-    IntegerVariable,
-    OrdinalVariable,
-    CategoricalVariable,
-)
-from smt.sampling_methods import LHS
-from smt.surrogate_models import (
-    KRG,
-    KPLS,
-    QP,
-    MixIntKernelType,
-    MixHrcKernelType,
-)
-
-
-class TestMixedInteger(unittest.TestCase):
-    def test_krg_mixed_3D(self):
-        design_space = DesignSpace(
-            [
-                FloatVariable(-10, 10),
-                CategoricalVariable(["blue", "red", "green"]),
-                IntegerVariable(-10, 10),
-            ]
-        )
-
-        mixint = MixedIntegerContext(design_space)
-
-        sm = mixint.build_kriging_model(KRG(print_prediction=False))
-        sampling = mixint.build_sampling_method()
-
-        fun = Sphere(ndim=3)
-        xt = sampling(20)
-        yt = fun(xt)
-        sm.set_training_values(xt, yt)
-        sm.train()
-
-        eq_check = True
-        for i in range(xt.shape[0]):
-            if abs(float(xt[i, :][2]) - int(float(xt[i, :][2]))) > 10e-8:
-                eq_check = False
-            if not (xt[i, :][1] == 0 or xt[i, :][1] == 1 or xt[i, :][1] == 2):
-                eq_check = False
-        self.assertTrue(eq_check)
-
-    def test_krg_mixed_3D_bad_regr(self):
-        design_space = DesignSpace(
-            [
-                FloatVariable(-10, 10),
-                CategoricalVariable(["blue", "red", "green"]),
-                IntegerVariable(-10, 10),
-            ]
-        )
-
-        mixint = MixedIntegerContext(design_space)
-        with self.assertRaises(ValueError):
-            sm = mixint.build_kriging_model(KRG(print_prediction=False, poly="linear"))
-
-    def test_qp_mixed_2D_INT(self):
-        design_space = DesignSpace(
-            [
-                FloatVariable(-10, 10),
-                IntegerVariable(-10, 10),
-            ]
-        )
-
-        mixint = MixedIntegerContext(design_space)
-        sm = mixint.build_surrogate_model(QP(print_prediction=False))
-        sampling = mixint.build_sampling_method()
-
-        fun = Sphere(ndim=2)
-        xt = sampling(10)
-        yt = fun(xt)
-        sm.set_training_values(xt, yt)
-        sm.train()
-
-        eq_check = True
-        for i in range(xt.shape[0]):
-            if abs(float(xt[i, :][1]) - int(float(xt[i, :][1]))) > 10e-8:
-                eq_check = False
-        self.assertTrue(eq_check)
-
-    def test_compute_unfolded_dimension(self):
-        design_space = DesignSpace(
-            [
-                FloatVariable(0, 1),
-                CategoricalVariable(["A", "B"]),
-            ]
-        )
-        assert design_space.get_unfolded_num_bounds().shape[0] == 3
-
-    def test_unfold_with_enum_mask(self):
-        x = np.array([[1.5, 1], [1.5, 0], [1.5, 1]])
-        expected = [[1.5, 0, 1], [1.5, 1, 0], [1.5, 0, 1]]
-
-        design_space = DesignSpace(
-            [
-                FloatVariable(1, 2),
-                CategoricalVariable(["A", "B"]),
-            ]
-        )
-        x_unfolded, _ = design_space.unfold_x(x)
-        self.assertListEqual(expected, x_unfolded.tolist())
-
-    def test_unfold_with_enum_mask_with_enum_first(self):
-        x = np.array([[1, 1.5], [0, 1.5], [1, 1.5]])
-        expected = [[0, 1, 1.5], [1, 0, 1.5], [0, 1, 1.5]]
-
-        design_space = DesignSpace(
-            [
-                CategoricalVariable(["A", "B"]),
-                FloatVariable(1, 2),
-            ]
-        )
-        x_unfolded, _ = design_space.unfold_x(x)
-        self.assertListEqual(expected, x_unfolded.tolist())
-
-    def test_fold_with_enum_index(self):
-        x = np.array([[1.5, 0, 1], [1.5, 1, 0], [1.5, 0, 1]])
-        expected = [[1.5, 1], [1.5, 0], [1.5, 1]]
-
-        design_space = DesignSpace(
-            [
-                FloatVariable(1, 2),
-                CategoricalVariable(["A", "B"]),
-            ]
-        )
-        x_folded, _ = design_space.fold_x(x)
-        self.assertListEqual(expected, x_folded.tolist())
-
-    def test_fold_with_enum_index_with_list(self):
-        expected = [[1.5, 1]]
-        x = np.array([1.5, 0, 1])
-
-        design_space = DesignSpace(
-            [
-                FloatVariable(1, 2),
-                CategoricalVariable(["A", "B"]),
-            ]
-        )
-        x_folded, _ = design_space.fold_x(x)
-        self.assertListEqual(expected, x_folded.tolist())
-        x = [1.5, 0, 1]
-        x_folded, _ = design_space.fold_x(x)
-        self.assertListEqual(expected, x_folded.tolist())
-
-    def test_cast_to_enum_value(self):
-        design_space = DesignSpace(
-            [
-                FloatVariable(0, 4),
-                CategoricalVariable(["blue", "red"]),
-            ]
-        )
-        x = np.zeros((5, 2))
-        x[:, 1] = [1, 1, 0, 1, 0]
-        decoded = design_space.decode_values(x, i_dv=1)
-        expected = ["red", "red", "blue", "red", "blue"]
-        self.assertListEqual(expected, decoded)
-
-    def test_unfolded_xlimits_type(self):
-        design_space = DesignSpace(
-            [
-                FloatVariable(-5, 5),
-                CategoricalVariable(["2", "3"]),
-                CategoricalVariable(["4", "5"]),
-                IntegerVariable(0, 2),
-            ]
-        )
-        sampling = MixedIntegerSamplingMethod(LHS, design_space, criterion="ese")
-        doe = sampling(10)
-        self.assertEqual((10, 4), doe.shape)
-
-    def test_unfold_xlimits_with_continuous_limits(self):
-        design_space = DesignSpace(
-            [
-                FloatVariable(-5, 5),
-                CategoricalVariable(["blue", "red"]),
-                CategoricalVariable(["short", "medium", "long"]),
-                IntegerVariable(0, 2),
-            ]
-        )
-
-        unfolded_limits = design_space.get_unfolded_num_bounds()
-        self.assertEqual(
-            np.array_equal(
-                [[-5, 5], [0, 1], [0, 1], [0, 1], [0, 1], [0, 1], [0, 2]],
-                unfolded_limits,
-            ),
-            True,
-        )
-
-    def test_unfold_xlimits_with_continuous_limits_and_ordinal_values(self):
-        design_space = DesignSpace(
-            [
-                FloatVariable(-5, 5),
-                CategoricalVariable(["blue", "red"]),
-                CategoricalVariable(["short", "medium", "long"]),
-                OrdinalVariable(["0", "3", "4"]),
-            ]
-        )
-
-        unfolded_limits = design_space.get_unfolded_num_bounds()
-        self.assertEqual(
-            np.array_equal(
-                [[-5, 5], [0, 1], [0, 1], [0, 1], [0, 1], [0, 1], [0, 2]],
-                unfolded_limits,
-            ),
-            True,
-        )
-
-    def test_cast_to_discrete_values(self):
-        design_space = DesignSpace(
-            [
-                FloatVariable(-5, 5),
-                CategoricalVariable(["blue", "red"]),
-                CategoricalVariable(["short", "medium", "long"]),
-                IntegerVariable(0, 4),
-            ]
-        )
-
-        x = np.array([[2.6, 0.3, 0.5, 0.25, 0.45, 0.85, 3.1]])
-        self.assertTrue(
-            np.all(
-                np.abs(
-                    np.array([[2.6, 0, 1, 0, 0, 1, 3]])
-                    - design_space.correct_get_acting(x)[0]
-                )
-                < 1e-9
-            )
-        )
-
-    def test_cast_to_discrete_values_with_smooth_rounding_ordinal_values(self):
-        x = np.array([[2.6, 0.3, 0.5, 0.25, 0.45, 0.85, 1.1]])
-        design_space = DesignSpace(
-            [
-                FloatVariable(-5, 5),
-                CategoricalVariable(["blue", "red"]),
-                CategoricalVariable(["short", "medium", "long"]),
-                OrdinalVariable(["0", "2", "4"]),
-            ]
-        )
-
-        self.assertTrue(
-            np.all(
-                np.abs(
-                    np.array([[2.6, 0, 1, 0, 0, 1, 1]])
-                    - design_space.correct_get_acting(x)[0]
-                )
-                < 1e-9
-            )
-        )
-
-    def test_cast_to_discrete_values_with_hard_rounding_ordinal_values(self):
-        x = np.array([[2.6, 0.3, 0.5, 0.25, 0.45, 0.85, 0.9]])
-        design_space = DesignSpace(
-            [
-                FloatVariable(-5, 5),
-                CategoricalVariable(["blue", "red"]),
-                CategoricalVariable(["short", "medium", "long"]),
-                OrdinalVariable(["0", "4"]),
-            ]
-        )
-
-        self.assertTrue(
-            np.all(
-                np.abs(
-                    np.array([[2.6, 0, 1, 0, 0, 1, 1]])
-                    - design_space.correct_get_acting(x)[0]
-                )
-                < 1e-9
-            )
-        )
-
-    def test_cast_to_discrete_values_with_non_integer_ordinal_values(self):
-        x = np.array([[2.6, 0.3, 0.5, 0.25, 0.45, 0.85, 0.8]])
-        design_space = DesignSpace(
-            [
-                FloatVariable(-5, 5),
-                CategoricalVariable(["blue", "red"]),
-                CategoricalVariable(["short", "medium", "long"]),
-                OrdinalVariable(["0", "3.5"]),
-            ]
-        )
-
-        self.assertTrue(
-            np.all(
-                np.abs(
-                    np.array([[2.6, 0, 1, 0, 0, 1, 1]])
-                    - design_space.correct_get_acting(x)[0]
-                )
-                < 1e-9
-            )
-        )
-
-    def test_examples(self):
-        self.run_mixed_integer_lhs_example()
-        self.run_mixed_integer_qp_example()
-        self.run_mixed_integer_context_example()
-        self.run_hierarchical_variables_Goldstein()
-        self.run_mixed_discrete_design_space_example()
-        self.run_hierarchical_design_space_example()
-
-    def run_mixed_integer_lhs_example(self):
-        import numpy as np
-        import matplotlib.pyplot as plt
-        from matplotlib import colors
-
-        from smt.utils.design_space import (
-            DesignSpace,
-            FloatVariable,
-            CategoricalVariable,
-        )
-
-        float_var = FloatVariable(0, 4)
-        cat_var = CategoricalVariable(["blue", "red"])
-
-        design_space = DesignSpace(
-            [
-                float_var,
-                cat_var,
-            ]
-        )
-
-        num = 40
-        x, x_is_acting = design_space.sample_valid_x(num, random_state=42)
-<<<<<<< HEAD
-=======
-
->>>>>>> 40ea6d3f
-        cmap = colors.ListedColormap(cat_var.values)
-        plt.scatter(x[:, 0], np.zeros(num), c=x[:, 1], cmap=cmap)
-        plt.show()
-
-    def run_mixed_integer_qp_example(self):
-        import numpy as np
-        import matplotlib.pyplot as plt
-
-        from smt.surrogate_models import QP
-        from smt.applications.mixed_integer import MixedIntegerSurrogateModel
-        from smt.utils.design_space import DesignSpace, IntegerVariable
-
-        xt = np.array([0.0, 1.0, 2.0, 3.0, 4.0])
-        yt = np.array([0.0, 1.0, 1.5, 0.5, 1.0])
-
-        # Specify the design space using the DesignSpace
-        # class and various available variable types
-        design_space = DesignSpace(
-            [
-                IntegerVariable(0, 4),
-            ]
-        )
-        sm = MixedIntegerSurrogateModel(design_space=design_space, surrogate=QP())
-        sm.set_training_values(xt, yt)
-        sm.train()
-
-        num = 100
-        x = np.linspace(0.0, 4.0, num)
-        y = sm.predict_values(x)
-
-        plt.plot(xt, yt, "o")
-        plt.plot(x, y)
-        plt.xlabel("x")
-        plt.ylabel("y")
-        plt.legend(["Training data", "Prediction"])
-        plt.show()
-
-    def run_mixed_integer_context_example(self):
-        import matplotlib.pyplot as plt
-        from smt.surrogate_models import KRG
-        from smt.applications.mixed_integer import MixedIntegerContext
-        from smt.utils.design_space import (
-            DesignSpace,
-            FloatVariable,
-            IntegerVariable,
-            CategoricalVariable,
-        )
-
-        design_space = DesignSpace(
-            [
-                IntegerVariable(0, 5),
-                FloatVariable(0.0, 4.0),
-                CategoricalVariable(["blue", "red", "green", "yellow"]),
-            ]
-        )
-
-        def ftest(x):
-            return (x[:, 0] * x[:, 0] + x[:, 1] * x[:, 1]) * (x[:, 2] + 1)
-
-        # Helper class for creating surrogate models
-        mi_context = MixedIntegerContext(design_space)
-
-        # DOE for training
-        sampler = mi_context.build_sampling_method()
-
-        num = mi_context.get_unfolded_dimension() * 5
-        print("DOE point nb = {}".format(num))
-        xt = sampler(num)
-        yt = ftest(xt)
-
-        # Surrogate
-        sm = mi_context.build_kriging_model(KRG())
-        sm.set_training_values(xt, yt)
-        sm.train()
-
-        # DOE for validation
-        xv = sampler(50)
-        yv = ftest(xv)
-        yp = sm.predict_values(xv)
-
-        plt.plot(yv, yv)
-        plt.plot(yv, yp, "o")
-        plt.xlabel("actual")
-        plt.ylabel("prediction")
-
-        plt.show()
-
-    def test_hierarchical_variables_Goldstein(self):
-        problem = HierarchicalGoldstein()
-        ds = problem.design_space
-        self.assertIsInstance(ds, DesignSpace)
-        self.assertEqual(ds.n_dv, 11)
-
-        x = np.array(
-            [
-                [0, 1, 1, 1, 1, 1, 1, 1, 1, 1, 1],
-                [1, 1, 1, 1, 1, 1, 1, 1, 1, 1, 1],
-                [2, 1, 1, 1, 1, 1, 1, 1, 1, 1, 1],
-                [3, 1, 1, 1, 1, 1, 1, 1, 1, 1, 1],
-            ]
-        )
-        y = problem(x)
-        self.assertTrue(
-            np.linalg.norm(
-                y - np.array([50.75285716, 56.62074043, 50.97693309, 56.29235443])
-            )
-            < 1e-8
-        )
-        self.assertTrue(
-            np.linalg.norm(
-                problem.eval_is_acting.astype(int)
-                - np.array(
-                    [
-                        [1, 1, 1, 1, 0, 0, 1, 1, 1, 1, 1],
-                        [1, 1, 1, 1, 1, 0, 1, 0, 1, 1, 1],
-                        [1, 1, 1, 1, 0, 1, 1, 1, 0, 1, 1],
-                        [1, 1, 1, 1, 1, 1, 1, 0, 0, 1, 1],
-                    ]
-                )
-            )
-            < 1e-8
-        )
-        self.assertTrue(
-            np.linalg.norm(
-                problem.eval_x
-                - np.array(
-                    [
-                        [0, 1, 1, 1, 50, 50, 1, 1, 1, 1, 1],
-                        [1, 1, 1, 1, 1, 50, 1, 0, 1, 1, 1],
-                        [2, 1, 1, 1, 50, 1, 1, 1, 0, 1, 1],
-                        [3, 1, 1, 1, 1, 1, 1, 0, 0, 1, 1],
-                    ]
-                )
-            )
-            < 1e-8
-        )
-        self.assertTrue(np.linalg.norm(y - problem(problem.eval_x)) < 1e-8)
-
-        n_doe = 15
-        ds.seed = 42
-        Xt, is_acting = ds.sample_valid_x(n_doe, random_state=42)
-        Yt = problem(Xt)
-
-        sm = MixedIntegerKrigingModel(
-            surrogate=KRG(
-                design_space=ds,
-                categorical_kernel=MixIntKernelType.HOMO_HSPHERE,
-                hierarchical_kernel=MixHrcKernelType.ARC_KERNEL,
-                theta0=[1e-2],
-                corr="abs_exp",
-                n_start=10,
-            ),
-        )
-        sm.set_training_values(Xt, Yt, is_acting=is_acting)
-        sm.train()
-        y_s = sm.predict_values(Xt)[:, 0]
-        pred_RMSE = np.linalg.norm(y_s - Yt) / len(Yt)
-
-        y_sv = sm.predict_variances(Xt)[:, 0]
-        var_RMSE = np.linalg.norm(y_sv) / len(Yt)
-        self.assertTrue(pred_RMSE < 1e-7)
-        print("Pred_RMSE", pred_RMSE)
-        self.assertTrue(var_RMSE < 1e-7)
-        self.assertTrue(
-            np.linalg.norm(
-                sm.predict_values(
-                    np.array(
-                        [
-                            [0.0, 1.0, 64.0, 4.0, 56.0, 37.0, 35.0, 1.0, 2.0, 1.0, 1.0],
-                            [1.0, 0.0, 31.0, 92.0, 24.0, 3.0, 17.0, 1.0, 2.0, 1.0, 1.0],
-                            [2.0, 1.0, 28.0, 60.0, 77.0, 66.0, 9.0, 0.0, 1.0, 1.0, 1.0],
-                            [
-                                3.0,
-                                1.0,
-                                50.0,
-                                40.0,
-                                99.0,
-                                35.0,
-                                51.0,
-                                2.0,
-                                1.0,
-                                1.0,
-                                2.0,
-                            ],
-                        ]
-                    )
-                )[:, 0]
-                - sm.predict_values(
-                    np.array(
-                        [
-                            [0.0, 1.0, 64.0, 4.0, 6.0, 7.0, 35.0, 1.0, 2.0, 1.0, 1.0],
-                            [
-                                1.0,
-                                0.0,
-                                31.0,
-                                92.0,
-                                24.0,
-                                30.0,
-                                17.0,
-                                0.0,
-                                2.0,
-                                1.0,
-                                1.0,
-                            ],
-                            [2.0, 1.0, 28.0, 60.0, 7.0, 66.0, 9.0, 0.0, 2.0, 1.0, 1.0],
-                            [
-                                3.0,
-                                1.0,
-                                50.0,
-                                40.0,
-                                99.0,
-                                35.0,
-                                51.0,
-                                0.0,
-                                0.0,
-                                1.0,
-                                2.0,
-                            ],
-                        ]
-                    )
-                )[:, 0]
-            )
-            < 1e-8
-        )
-        self.assertTrue(
-            np.linalg.norm(
-                sm.predict_values(
-                    np.array(
-                        [[1.0, 0.0, 31.0, 92.0, 24.0, 3.0, 17.0, 1.0, 2.0, 1.0, 1.0]]
-                    )
-                )
-                - sm.predict_values(
-                    np.array(
-                        [[1.0, 0.0, 31.0, 92.0, 24.0, 3.0, 17.0, 1.0, 1.0, 1.0, 1.0]]
-                    )
-                )
-            )
-            > 1e-8
-        )
-
-    def run_mixed_discrete_design_space_example(self):
-        import numpy as np
-        from smt.utils.design_space import (
-            DesignSpace,
-            FloatVariable,
-            IntegerVariable,
-            OrdinalVariable,
-            CategoricalVariable,
-        )
-
-        ds = DesignSpace(
-            [
-                CategoricalVariable(
-                    ["A", "B"]
-                ),  # x0 categorical: A or B; order is not relevant
-                OrdinalVariable(
-                    ["C", "D", "E"]
-                ),  # x1 ordinal: C, D or E; order is relevant
-                IntegerVariable(
-                    0, 2
-                ),  # x2 integer between 0 and 2 (inclusive): 0, 1, 2
-                FloatVariable(0, 1),  # c3 continuous between 0 and 1
-            ]
-        )
-
-        # Sample the design space
-        # Note: is_acting_sampled specifies for each design variable whether it is acting or not
-        x_sampled, is_acting_sampled = ds.sample_valid_x(100, random_state=42)
-
-        # Correct design vectors: round discrete variables, correct hierarchical variables
-        x_corr, is_acting = ds.correct_get_acting(
-            np.array(
-                [
-                    [0, 0, 2, 0.25],
-                    [0, 2, 1, 0.75],
-                ]
-            )
-        )
-        print(is_acting)
-
-    def run_hierarchical_design_space_example(self):
-        import numpy as np
-        from smt.utils.design_space import (
-            DesignSpace,
-            FloatVariable,
-            IntegerVariable,
-            OrdinalVariable,
-            CategoricalVariable,
-        )
-        from smt.applications.mixed_integer import MixedIntegerKrigingModel
-        from smt.surrogate_models import MixIntKernelType, MixHrcKernelType, KRG
-
-        ds = DesignSpace(
-            [
-                CategoricalVariable(
-                    ["A", "B"]
-                ),  # x0 categorical: A or B; order is not relevant
-                OrdinalVariable(
-                    ["C", "D", "E"]
-                ),  # x1 ordinal: C, D or E; order is relevant
-                IntegerVariable(
-                    0, 2
-                ),  # x2 integer between 0 and 2 (inclusive): 0, 1, 2
-                FloatVariable(0, 1),  # c3 continuous between 0 and 1
-            ]
-        )
-
-        # Declare that x1 is acting if x0 == A
-        ds.declare_decreed_var(decreed_var=1, meta_var=0, meta_value="A")
-
-        # Nested hierarchy is possible: activate x2 if x1 == C or D
-        # Note: only if ConfigSpace is installed! pip install smt[cs]
-        ds.declare_decreed_var(decreed_var=2, meta_var=1, meta_value=["C", "D"])
-
-        # It is also possible to explicitly forbid two values from occurring simultaneously
-        # Note: only if ConfigSpace is installed! pip install smt[cs]
-        ds.add_value_constraint(
-            var1=0, value1="A", var2=2, value2=[0, 1]
-        )  # Forbid x0 == A && x2 == 0 or 1
-
-        # Sample the design space
-        # Note: is_acting_sampled specifies for each design variable whether it is acting or not
-<<<<<<< HEAD
-        Xt, is_acting_sampled = ds.sample_valid_x(100, random_state=42)
-        rng = np.random.default_rng(42)
-        Yt = 4 * rng.random(100) - 2 + Xt[:, 0] + Xt[:, 1] - Xt[:, 2] - Xt[:, 3]
-=======
-        x_sampled, is_acting_sampled = ds.sample_valid_x(100, random_state=42)
-
->>>>>>> 40ea6d3f
-        # Correct design vectors: round discrete variables, correct hierarchical variables
-        x_corr, is_acting = ds.correct_get_acting(
-            np.array(
-                [
-                    [0, 0, 2, 0.25],
-                    [0, 2, 1, 0.75],
-                    [1, 2, 1, 0.66],
-                ]
-            )
-        )
-
-        # Observe the hierarchical behavior:
-        assert np.all(
-            is_acting
-            == np.array(
-                [
-                    [True, True, True, True],
-                    [
-                        True,
-                        True,
-                        False,
-                        True,
-                    ],  # x2 is not acting if x1 != C or D (0 or 1)
-                    [
-                        True,
-                        False,
-                        False,
-                        True,
-                    ],  # x1 is not acting if x0 != A, and x2 is not acting because x1 is not acting
-                ]
-            )
-        )
-        assert np.all(
-            x_corr
-            == np.array(
-                [
-                    [0, 0, 2, 0.25],
-                    [0, 2, 0, 0.75],
-                    # x2 is not acting, so it is corrected ("imputed") to its non-acting value (0 for discrete vars)
-                    [1, 0, 0, 0.66],  # x1 and x2 are imputed
-                ]
-            )
-        )
-
-        sm = MixedIntegerKrigingModel(
-            surrogate=KRG(
-                design_space=ds,
-                categorical_kernel=MixIntKernelType.HOMO_HSPHERE,
-                hierarchical_kernel=MixHrcKernelType.ALG_KERNEL,
-                theta0=[1e-2],
-                corr="abs_exp",
-                n_start=5,
-            ),
-        )
-        sm.set_training_values(Xt, Yt)
-        sm.train()
-        y_s = sm.predict_values(Xt)[:, 0]
-        pred_RMSE = np.linalg.norm(y_s - Yt) / len(Yt)
-
-        y_sv = sm.predict_variances(Xt)[:, 0]
-        var_RMSE = np.linalg.norm(y_sv) / len(Yt)
-        self.assertTrue(pred_RMSE < 1e-7)
-        print("Pred_RMSE", pred_RMSE)
-        self.assertTrue(
-            np.linalg.norm(
-                sm.predict_values(
-                    np.array(
-                        [
-                            [0, 2, 1, 0.75],
-                            [1, 2, 1, 0.66],
-                            [0, 2, 1, 0.75],
-                        ]
-                    )
-                )[:, 0]
-                - sm.predict_values(
-                    np.array(
-                        [
-                            [0, 2, 2, 0.75],
-                            [1, 1, 2, 0.66],
-                            [0, 2, 0, 0.75],
-                        ]
-                    )
-                )[:, 0]
-            )
-            < 1e-8
-        )
-        self.assertTrue(
-            np.linalg.norm(
-                sm.predict_values(np.array([[0, 0, 2, 0.25]]))
-                - sm.predict_values(np.array([[0, 0, 2, 0.8]]))
-            )
-            > 1e-8
-        )
-
-    def run_hierarchical_design_space_example_CR_categorical_decreed(self):
-        import numpy as np
-        from smt.utils.design_space import (
-            DesignSpace,
-            FloatVariable,
-            IntegerVariable,
-            OrdinalVariable,
-            CategoricalVariable,
-        )
-        from smt.applications.mixed_integer import MixedIntegerKrigingModel
-        from smt.surrogate_models import MixIntKernelType, MixHrcKernelType, KRG
-
-        ds = DesignSpace(
-            [
-                CategoricalVariable(
-                    ["A", "B"]
-                ),  # x0 categorical: A or B; order is not relevant
-                CategoricalVariable(
-                    ["C", "D", "E"]
-                ),  # x1 ordinal: C, D or E; order is relevant
-                CategoricalVariable(
-                    ["tata", "tutu", "toto"]
-                ),  # x2 integer between 0 and 2 (inclusive): 0, 1, 2
-                FloatVariable(0, 1),  # c3 continuous between 0 and 1
-            ]
-        )
-
-        # Declare that x1 is acting if x0 == A
-        ds.declare_decreed_var(decreed_var=1, meta_var=0, meta_value="A")
-
-        # Nested hierarchy is possible: activate x2 if x1 == C or D
-        # Note: only if ConfigSpace is installed! pip install smt[cs]
-        ds.declare_decreed_var(decreed_var=2, meta_var=1, meta_value=["C", "D"])
-
-        # It is also possible to explicitly forbid two values from occurring simultaneously
-        # Note: only if ConfigSpace is installed! pip install smt[cs]
-        # ds.add_value_constraint(
-        #    var1=0, value1="A", var2=2, value2=["tata","tutu"]
-        # )  # Forbid x0 == A && x2 == 0 or 1
-
-        # Sample the design space
-        # Note: is_acting_sampled specifies for each design variable whether it is acting or not
-        Xt, is_acting_sampled = ds.sample_valid_x(100, random_state=42)
-        rng = np.random.default_rng(42)
-        Yt = 4 * rng.random(100) - 2 + Xt[:, 0] + Xt[:, 1] - Xt[:, 2] - Xt[:, 3]
-        # Correct design vectors: round discrete variables, correct hierarchical variables
-        x_corr, is_acting = ds.correct_get_acting(
-            np.array(
-                [
-                    [0, 0, 2, 0.25],
-                    [0, 2, 1, 0.75],
-                    [1, 2, 1, 0.66],
-                ]
-            )
-        )
-
-        # Observe the hierarchical behavior:
-        self.assertTrue(
-            np.all(
-                is_acting
-                == np.array(
-                    [
-                        [True, True, True, True],
-                        [
-                            True,
-                            True,
-                            False,
-                            True,
-                        ],  # x2 is not acting if x1 != C or D (0 or 1)
-                        [
-                            True,
-                            False,
-                            False,
-                            True,
-                        ],  # x1 is not acting if x0 != A, and x2 is not acting because x1 is not acting
-                    ]
-                )
-            )
-        )
-        self.assertTrue(
-            np.all(
-                x_corr
-                == np.array(
-                    [
-                        [0, 0, 2, 0.25],
-                        [0, 2, 0, 0.75],
-                        # x2 is not acting, so it is corrected ("imputed") to its non-acting value (0 for discrete vars)
-                        [1, 0, 0, 0.66],  # x1 and x2 are imputed
-                    ]
-                )
-            )
-        )
-
-        sm = MixedIntegerKrigingModel(
-            surrogate=KRG(
-                design_space=ds,
-                categorical_kernel=MixIntKernelType.CONT_RELAX,
-                hierarchical_kernel=MixHrcKernelType.ALG_KERNEL,
-                theta0=[1e-2],
-                corr="abs_exp",
-                n_start=5,
-            ),
-        )
-        sm.set_training_values(Xt, Yt)
-        sm.train()
-        y_s = sm.predict_values(Xt)[:, 0]
-        pred_RMSE = np.linalg.norm(y_s - Yt) / len(Yt)
-
-        y_sv = sm.predict_variances(Xt)[:, 0]
-        var_RMSE = np.linalg.norm(y_sv) / len(Yt)
-
-        self.assertTrue(
-            np.linalg.norm(
-                sm.predict_values(
-                    np.array(
-                        [
-                            [0, 2, 1, 0.75],
-                            [1, 2, 1, 0.66],
-                            [0, 2, 1, 0.75],
-                        ]
-                    )
-                )[:, 0]
-                - sm.predict_values(
-                    np.array(
-                        [
-                            [0, 2, 2, 0.75],
-                            [1, 1, 2, 0.66],
-                            [0, 2, 0, 0.75],
-                        ]
-                    )
-                )[:, 0]
-            )
-            < 1e-8
-        )
-        self.assertTrue(
-            np.linalg.norm(
-                sm.predict_values(np.array([[0, 0, 2, 0.25]]))
-                - sm.predict_values(np.array([[0, 0, 2, 0.8]]))
-            )
-            > 1e-8
-        )
-
-    def run_hierarchical_design_space_example_GD_categorical_decreed(self):
-        import numpy as np
-        from smt.utils.design_space import (
-            DesignSpace,
-            FloatVariable,
-            IntegerVariable,
-            OrdinalVariable,
-            CategoricalVariable,
-        )
-        from smt.applications.mixed_integer import MixedIntegerKrigingModel
-        from smt.surrogate_models import MixIntKernelType, MixHrcKernelType, KRG
-
-        ds = DesignSpace(
-            [
-                CategoricalVariable(
-                    ["A", "B"]
-                ),  # x0 categorical: A or B; order is not relevant
-                CategoricalVariable(
-                    ["C", "D", "E"]
-                ),  # x1 ordinal: C, D or E; order is relevant
-                CategoricalVariable(
-                    ["tata", "tutu", "toto"]
-                ),  # x2 integer between 0 and 2 (inclusive): 0, 1, 2
-                FloatVariable(0, 1),  # c3 continuous between 0 and 1
-            ]
-        )
-
-        # Declare that x1 is acting if x0 == A
-        ds.declare_decreed_var(decreed_var=1, meta_var=0, meta_value="A")
-
-        # Nested hierarchy is possible: activate x2 if x1 == C or D
-        # Note: only if ConfigSpace is installed! pip install smt[cs]
-        ds.declare_decreed_var(decreed_var=2, meta_var=1, meta_value=["C", "D"])
-
-        # It is also possible to explicitly forbid two values from occurring simultaneously
-        # Note: only if ConfigSpace is installed! pip install smt[cs]
-        # ds.add_value_constraint(
-        #    var1=0, value1="A", var2=2, value2=["tata","tutu"]
-        # )  # Forbid x0 == A && x2 == 0 or 1
-
-        # Sample the design space
-        # Note: is_acting_sampled specifies for each design variable whether it is acting or not
-        Xt, is_acting_sampled = ds.sample_valid_x(100, random_state=42)
-        rng = np.random.default_rng(42)
-        Yt = 4 * rng.random(100) - 2 + Xt[:, 0] + Xt[:, 1] - Xt[:, 2] - Xt[:, 3]
-        # Correct design vectors: round discrete variables, correct hierarchical variables
-        x_corr, is_acting = ds.correct_get_acting(
-            np.array(
-                [
-                    [0, 0, 2, 0.25],
-                    [0, 2, 1, 0.75],
-                    [1, 2, 1, 0.66],
-                ]
-            )
-        )
-
-        # Observe the hierarchical behavior:
-        self.assertTrue(
-            np.all(
-                is_acting
-                == np.array(
-                    [
-                        [True, True, True, True],
-                        [
-                            True,
-                            True,
-                            False,
-                            True,
-                        ],  # x2 is not acting if x1 != C or D (0 or 1)
-                        [
-                            True,
-                            False,
-                            False,
-                            True,
-                        ],  # x1 is not acting if x0 != A, and x2 is not acting because x1 is not acting
-                    ]
-                )
-            )
-        )
-        self.assertTrue(
-            np.all(
-                x_corr
-                == np.array(
-                    [
-                        [0, 0, 2, 0.25],
-                        [0, 2, 0, 0.75],
-                        # x2 is not acting, so it is corrected ("imputed") to its non-acting value (0 for discrete vars)
-                        [1, 0, 0, 0.66],  # x1 and x2 are imputed
-                    ]
-                )
-            )
-        )
-
-        sm = MixedIntegerKrigingModel(
-            surrogate=KRG(
-                design_space=ds,
-                categorical_kernel=MixIntKernelType.GOWER,
-                hierarchical_kernel=MixHrcKernelType.ALG_KERNEL,
-                theta0=[1e-2],
-                corr="abs_exp",
-                n_start=5,
-            ),
-        )
-        sm.set_training_values(Xt, Yt)
-        sm.train()
-        y_s = sm.predict_values(Xt)[:, 0]
-        pred_RMSE = np.linalg.norm(y_s - Yt) / len(Yt)
-
-        y_sv = sm.predict_variances(Xt)[:, 0]
-        var_RMSE = np.linalg.norm(y_sv) / len(Yt)
-
-        self.assertTrue(
-            np.linalg.norm(
-                sm.predict_values(
-                    np.array(
-                        [
-                            [0, 2, 1, 0.75],
-                            [1, 2, 1, 0.66],
-                            [0, 2, 1, 0.75],
-                        ]
-                    )
-                )[:, 0]
-                - sm.predict_values(
-                    np.array(
-                        [
-                            [0, 2, 2, 0.75],
-                            [1, 1, 2, 0.66],
-                            [0, 2, 0, 0.75],
-                        ]
-                    )
-                )[:, 0]
-            )
-            < 1e-8
-        )
-        self.assertTrue(
-            np.linalg.norm(
-                sm.predict_values(np.array([[0, 0, 2, 0.25]]))
-                - sm.predict_values(np.array([[0, 0, 2, 0.8]]))
-            )
-            > 1e-8
-        )
-
-    def run_hierarchical_design_space_example_HH_categorical_decreed(self):
-        import numpy as np
-        from smt.utils.design_space import (
-            DesignSpace,
-            FloatVariable,
-            IntegerVariable,
-            OrdinalVariable,
-            CategoricalVariable,
-        )
-        from smt.applications.mixed_integer import MixedIntegerKrigingModel
-        from smt.surrogate_models import MixIntKernelType, MixHrcKernelType, KRG
-
-        ds = DesignSpace(
-            [
-                CategoricalVariable(
-                    ["A", "B"]
-                ),  # x0 categorical: A or B; order is not relevant
-                CategoricalVariable(
-                    ["C", "D", "E"]
-                ),  # x1 ordinal: C, D or E; order is relevant
-                CategoricalVariable(
-                    ["tata", "tutu", "toto"]
-                ),  # x2 integer between 0 and 2 (inclusive): 0, 1, 2
-                FloatVariable(0, 1),  # c3 continuous between 0 and 1
-            ]
-        )
-
-        # Declare that x1 is acting if x0 == A
-        ds.declare_decreed_var(decreed_var=1, meta_var=0, meta_value="A")
-
-        # Nested hierarchy is possible: activate x2 if x1 == C or D
-        # Note: only if ConfigSpace is installed! pip install smt[cs]
-        ds.declare_decreed_var(decreed_var=2, meta_var=1, meta_value=["C", "D"])
-
-        # It is also possible to explicitly forbid two values from occurring simultaneously
-        # Note: only if ConfigSpace is installed! pip install smt[cs]
-        # ds.add_value_constraint(
-        #    var1=0, value1="A", var2=2, value2=["tata","tutu"]
-        # )  # Forbid x0 == A && x2 == 0 or 1
-
-        # Sample the design space
-        # Note: is_acting_sampled specifies for each design variable whether it is acting or not
-        Xt, is_acting_sampled = ds.sample_valid_x(100, random_state=42)
-        rng = np.random.default_rng(42)
-        Yt = 4 * rng.random(100) - 2 + Xt[:, 0] + Xt[:, 1] - Xt[:, 2] - Xt[:, 3]
-        # Correct design vectors: round discrete variables, correct hierarchical variables
-        x_corr, is_acting = ds.correct_get_acting(
-            np.array(
-                [
-                    [0, 0, 2, 0.25],
-                    [0, 2, 1, 0.75],
-                    [1, 2, 1, 0.66],
-                ]
-            )
-        )
-
-        # Observe the hierarchical behavior:
-        self.assertTrue(
-            np.all(
-                is_acting
-                == np.array(
-                    [
-                        [True, True, True, True],
-                        [
-                            True,
-                            True,
-                            False,
-                            True,
-                        ],  # x2 is not acting if x1 != C or D (0 or 1)
-                        [
-                            True,
-                            False,
-                            False,
-                            True,
-                        ],  # x1 is not acting if x0 != A, and x2 is not acting because x1 is not acting
-                    ]
-                )
-            )
-        )
-        self.assertTrue(
-            np.all(
-                x_corr
-                == np.array(
-                    [
-                        [0, 0, 2, 0.25],
-                        [0, 2, 0, 0.75],
-                        # x2 is not acting, so it is corrected ("imputed") to its non-acting value (0 for discrete vars)
-                        [1, 0, 0, 0.66],  # x1 and x2 are imputed
-                    ]
-                )
-            )
-        )
-
-        sm = MixedIntegerKrigingModel(
-            surrogate=KRG(
-                design_space=ds,
-                categorical_kernel=MixIntKernelType.HOMO_HSPHERE,
-                hierarchical_kernel=MixHrcKernelType.ALG_KERNEL,
-                theta0=[1e-2],
-                corr="abs_exp",
-                n_start=5,
-            ),
-        )
-        sm.set_training_values(Xt, Yt)
-        sm.train()
-        y_s = sm.predict_values(Xt)[:, 0]
-        pred_RMSE = np.linalg.norm(y_s - Yt) / len(Yt)
-
-        y_sv = sm.predict_variances(Xt)[:, 0]
-        var_RMSE = np.linalg.norm(y_sv) / len(Yt)
-
-        self.assertTrue(
-            np.linalg.norm(
-                sm.predict_values(
-                    np.array(
-                        [
-                            [0, 2, 1, 0.75],
-                            [1, 2, 1, 0.66],
-                            [0, 2, 1, 0.75],
-                        ]
-                    )
-                )[:, 0]
-                - sm.predict_values(
-                    np.array(
-                        [
-                            [0, 2, 2, 0.75],
-                            [1, 1, 2, 0.66],
-                            [0, 2, 0, 0.75],
-                        ]
-                    )
-                )[:, 0]
-            )
-            < 1e-8
-        )
-        self.assertTrue(
-            np.linalg.norm(
-                sm.predict_values(np.array([[0, 0, 2, 0.25]]))
-                - sm.predict_values(np.array([[0, 0, 2, 0.8]]))
-            )
-            > 1e-8
-        )
-
-    def run_hierarchical_variables_Goldstein(self):
-        import numpy as np
-        from smt.utils.design_space import (
-            DesignSpace,
-            CategoricalVariable,
-            IntegerVariable,
-            FloatVariable,
-        )
-        from smt.applications.mixed_integer import MixedIntegerKrigingModel
-        from smt.surrogate_models import MixIntKernelType, MixHrcKernelType, KRG
-
-        def f_hv(X):
-            import numpy as np
-
-            def H(x1, x2, x3, x4, z3, z4, x5, cos_term):
-                import numpy as np
-
-                h = (
-                    53.3108
-                    + 0.184901 * x1
-                    - 5.02914 * x1**3 * 10 ** (-6)
-                    + 7.72522 * x1**z3 * 10 ** (-8)
-                    - 0.0870775 * x2
-                    - 0.106959 * x3
-                    + 7.98772 * x3**z4 * 10 ** (-6)
-                    + 0.00242482 * x4
-                    + 1.32851 * x4**3 * 10 ** (-6)
-                    - 0.00146393 * x1 * x2
-                    - 0.00301588 * x1 * x3
-                    - 0.00272291 * x1 * x4
-                    + 0.0017004 * x2 * x3
-                    + 0.0038428 * x2 * x4
-                    - 0.000198969 * x3 * x4
-                    + 1.86025 * x1 * x2 * x3 * 10 ** (-5)
-                    - 1.88719 * x1 * x2 * x4 * 10 ** (-6)
-                    + 2.50923 * x1 * x3 * x4 * 10 ** (-5)
-                    - 5.62199 * x2 * x3 * x4 * 10 ** (-5)
-                )
-                if cos_term:
-                    h += 5.0 * np.cos(2.0 * np.pi * (x5 / 100.0)) - 2.0
-                return h
-
-            def f1(x1, x2, z1, z2, z3, z4, x5, cos_term):
-                c1 = z2 == 0
-                c2 = z2 == 1
-                c3 = z2 == 2
-
-                c4 = z3 == 0
-                c5 = z3 == 1
-                c6 = z3 == 2
-
-                y = (
-                    c4
-                    * (
-                        c1 * H(x1, x2, 20, 20, z3, z4, x5, cos_term)
-                        + c2 * H(x1, x2, 50, 20, z3, z4, x5, cos_term)
-                        + c3 * H(x1, x2, 80, 20, z3, z4, x5, cos_term)
-                    )
-                    + c5
-                    * (
-                        c1 * H(x1, x2, 20, 50, z3, z4, x5, cos_term)
-                        + c2 * H(x1, x2, 50, 50, z3, z4, x5, cos_term)
-                        + c3 * H(x1, x2, 80, 50, z3, z4, x5, cos_term)
-                    )
-                    + c6
-                    * (
-                        c1 * H(x1, x2, 20, 80, z3, z4, x5, cos_term)
-                        + c2 * H(x1, x2, 50, 80, z3, z4, x5, cos_term)
-                        + c3 * H(x1, x2, 80, 80, z3, z4, x5, cos_term)
-                    )
-                )
-                return y
-
-            def f2(x1, x2, x3, z2, z3, z4, x5, cos_term):
-                c1 = z2 == 0
-                c2 = z2 == 1
-                c3 = z2 == 2
-
-                y = (
-                    c1 * H(x1, x2, x3, 20, z3, z4, x5, cos_term)
-                    + c2 * H(x1, x2, x3, 50, z3, z4, x5, cos_term)
-                    + c3 * H(x1, x2, x3, 80, z3, z4, x5, cos_term)
-                )
-                return y
-
-            def f3(x1, x2, x4, z1, z3, z4, x5, cos_term):
-                c1 = z1 == 0
-                c2 = z1 == 1
-                c3 = z1 == 2
-
-                y = (
-                    c1 * H(x1, x2, 20, x4, z3, z4, x5, cos_term)
-                    + c2 * H(x1, x2, 50, x4, z3, z4, x5, cos_term)
-                    + c3 * H(x1, x2, 80, x4, z3, z4, x5, cos_term)
-                )
-                return y
-
-            y = []
-            for x in X:
-                if x[0] == 0:
-                    y.append(
-                        f1(x[2], x[3], x[7], x[8], x[9], x[10], x[6], cos_term=x[1])
-                    )
-                elif x[0] == 1:
-                    y.append(
-                        f2(x[2], x[3], x[4], x[8], x[9], x[10], x[6], cos_term=x[1])
-                    )
-                elif x[0] == 2:
-                    y.append(
-                        f3(x[2], x[3], x[5], x[7], x[9], x[10], x[6], cos_term=x[1])
-                    )
-                elif x[0] == 3:
-                    y.append(
-                        H(x[2], x[3], x[4], x[5], x[9], x[10], x[6], cos_term=x[1])
-                    )
-            return np.array(y)
-
-        design_space = DesignSpace(
-            [
-                CategoricalVariable(values=[0, 1, 2, 3]),  # meta
-                IntegerVariable(0, 1),  # x1
-                FloatVariable(0, 100),  # x2
-                FloatVariable(0, 100),
-                FloatVariable(0, 100),
-                FloatVariable(0, 100),
-                FloatVariable(0, 100),
-                IntegerVariable(0, 2),  # x7
-                IntegerVariable(0, 2),
-                IntegerVariable(0, 2),
-                IntegerVariable(0, 2),
-            ]
-        )
-
-        # x4 is acting if meta == 1, 3
-        design_space.declare_decreed_var(decreed_var=4, meta_var=0, meta_value=[1, 3])
-        # x5 is acting if meta == 2, 3
-        design_space.declare_decreed_var(decreed_var=5, meta_var=0, meta_value=[2, 3])
-        # x7 is acting if meta == 0, 2
-        design_space.declare_decreed_var(decreed_var=7, meta_var=0, meta_value=[0, 2])
-        # x8 is acting if meta == 0, 1
-        design_space.declare_decreed_var(decreed_var=8, meta_var=0, meta_value=[0, 1])
-
-        # Sample from the design spaces, correctly considering hierarchy
-        n_doe = 15
-        Xt, Xt_is_acting = design_space.sample_valid_x(n_doe, random_state=42)
-        Yt = f_hv(Xt)
-
-        sm = MixedIntegerKrigingModel(
-            surrogate=KRG(
-                design_space=design_space,
-                categorical_kernel=MixIntKernelType.HOMO_HSPHERE,
-                hierarchical_kernel=MixHrcKernelType.ALG_KERNEL,  # ALG or ARC
-                theta0=[1e-2],
-                corr="abs_exp",
-                n_start=5,
-            ),
-        )
-        sm.set_training_values(Xt, Yt, is_acting=Xt_is_acting)
-        sm.train()
-        y_s = sm.predict_values(Xt)[:, 0]
-        pred_RMSE = np.linalg.norm(y_s - Yt) / len(Yt)
-
-        y_sv = sm.predict_variances(Xt)[:, 0]
-        var_RMSE = np.linalg.norm(y_sv) / len(Yt)
-
-    def test_hierarchical_variables_NN(self):
-        problem = HierarchicalNeuralNetwork()
-        ds = problem.design_space
-        self.assertEqual(ds.n_dv, 8)
-        n_doe = 100
-
-        ds_sampling = DesignSpace(ds.design_variables[1:])
-        sampling = MixedIntegerSamplingMethod(
-            LHS, ds_sampling, criterion="ese", random_state=42
-        )
-        x_cont = sampling(3 * n_doe)
-
-        xdoe1 = np.zeros((n_doe, 8))
-        x_cont2 = x_cont[:n_doe, :5]
-        xdoe1[:, 0] = np.zeros(n_doe)
-        xdoe1[:, 1:6] = x_cont2
-        ydoe1 = problem(xdoe1)
-
-        xdoe1 = np.zeros((n_doe, 8))
-        xdoe1[:, 0] = np.zeros(n_doe)
-        xdoe1[:, 1:6] = x_cont2
-
-        xdoe2 = np.zeros((n_doe, 8))
-        x_cont2 = x_cont[n_doe : 2 * n_doe, :6]
-        xdoe2[:, 0] = np.ones(n_doe)
-        xdoe2[:, 1:7] = x_cont2
-        ydoe2 = problem(xdoe2)
-
-        xdoe2 = np.zeros((n_doe, 8))
-        xdoe2[:, 0] = np.ones(n_doe)
-        xdoe2[:, 1:7] = x_cont2
-
-        xdoe3 = np.zeros((n_doe, 8))
-        xdoe3[:, 0] = 2 * np.ones(n_doe)
-        xdoe3[:, 1:] = x_cont[2 * n_doe :, :]
-        ydoe3 = problem(xdoe3)
-
-        Xt = np.concatenate((xdoe1, xdoe2, xdoe3), axis=0)
-        Yt = np.concatenate((ydoe1, ydoe2, ydoe3), axis=0)
-        sm = MixedIntegerKrigingModel(
-            surrogate=KRG(
-                design_space=problem.design_space,
-                categorical_kernel=MixIntKernelType.HOMO_HSPHERE,
-                hierarchical_kernel=MixHrcKernelType.ALG_KERNEL,
-                theta0=[1e-2],
-                corr="abs_exp",
-                n_start=5,
-            ),
-        )
-        sm.set_training_values(Xt, Yt)
-        sm.train()
-        y_s = sm.predict_values(Xt)[:, 0]
-        pred_RMSE = np.linalg.norm(y_s - Yt) / len(Yt)
-
-        y_sv = sm.predict_variances(Xt)[:, 0]
-        var_RMSE = np.linalg.norm(y_sv) / len(Yt)
-        self.assertTrue(pred_RMSE < 1e-7)
-        print("Pred_RMSE", pred_RMSE)
-        self.assertTrue(var_RMSE < 1e-7)
-        self.assertTrue(
-            np.linalg.norm(
-                sm.predict_values(
-                    np.array(
-                        [
-                            [0, -1, -2, 8, 0, 2, 0, 0],
-                            [1, -1, -2, 16, 1, 2, 1, 0],
-                            [2, -1, -2, 32, 2, 2, 1, -2],
-                        ]
-                    )
-                )[:, 0]
-                - sm.predict_values(
-                    np.array(
-                        [
-                            [0, -1, -2, 8, 0, 2, 10, 10],
-                            [1, -1, -2, 16, 1, 2, 1, 10],
-                            [2, -1, -2, 32, 2, 2, 1, -2],
-                        ]
-                    )
-                )[:, 0]
-            )
-            < 1e-8
-        )
-        self.assertTrue(
-            np.linalg.norm(
-                sm.predict_values(np.array([[0, -1, -2, 8, 0, 2, 0, 0]]))
-                - sm.predict_values(np.array([[0, -1, -2, 8, 0, 12, 10, 10]]))
-            )
-            > 1e-8
-        )
-
-    def test_mixed_gower_2D(self):
-        xt = np.array([[0, 5], [2, -1], [4, 0.5]])
-        yt = np.array([[0.0], [1.0], [1.5]])
-        design_space = DesignSpace(
-            [
-                CategoricalVariable(["0.0", "1.0", " 2.0", "3.0", "4.0"]),
-                FloatVariable(-5, 5),
-            ]
-        )
-
-        # Surrogate
-        sm = MixedIntegerKrigingModel(
-            surrogate=KRG(
-                design_space=design_space,
-                theta0=[1e-2],
-                corr="abs_exp",
-                categorical_kernel=MixIntKernelType.GOWER,
-            ),
-        )
-        sm.set_training_values(xt, yt)
-        sm.train()
-
-        # DOE for validation
-        x = np.linspace(0, 4, 5)
-        x2 = np.linspace(-5, 5, 21)
-        x1 = []
-        for element in itertools.product(x, x2):
-            x1.append(np.array(element))
-        x_pred = np.array(x1)
-
-        y = sm.predict_values(x_pred)
-        yvar = sm.predict_variances(x_pred)
-
-        # prediction are correct on known points
-        self.assertAlmostEqual(y[20, 0], 0)
-        self.assertAlmostEqual(y[50, 0], 1)
-        self.assertAlmostEqual(y[95, 0], 1.5)
-        self.assertTrue(np.abs(np.sum(np.array([y[20], y[50], y[95]]) - yt)) < 1e-6)
-        self.assertTrue(np.abs(np.sum(np.array([yvar[20], yvar[50], yvar[95]]))) < 1e-6)
-
-        self.assertEqual(np.shape(y), (105, 1))
-
-    def test_mixed_CR_2D(self):
-        xt = np.array([[0, 5], [2, -1], [4, 0.5]])
-        yt = np.array([[0.0], [1.0], [1.5]])
-        design_space = DesignSpace(
-            [
-                CategoricalVariable(["0.0", "1.0", " 2.0", "3.0", "4.0"]),
-                FloatVariable(-5, 5),
-            ]
-        )
-
-        # Surrogate
-        sm = MixedIntegerKrigingModel(
-            surrogate=KRG(
-                design_space=design_space,
-                theta0=[1e-2],
-                corr="abs_exp",
-                categorical_kernel=MixIntKernelType.GOWER,
-            ),
-        )
-        sm.set_training_values(xt, yt)
-        sm.train()
-
-        # DOE for validation
-        x = np.linspace(0, 4, 5)
-        x2 = np.linspace(-5, 5, 21)
-        x1 = []
-        for element in itertools.product(x, x2):
-            x1.append(np.array(element))
-        x_pred = np.array(x1)
-
-        y = sm.predict_values(x_pred)
-        yvar = sm.predict_variances(x_pred)
-
-        # prediction are correct on known points
-        self.assertAlmostEqual(y[20, 0], 0)
-        self.assertAlmostEqual(y[50, 0], 1)
-        self.assertAlmostEqual(y[95, 0], 1.5)
-        self.assertTrue(np.abs(np.sum(np.array([y[20], y[50], y[95]]) - yt)) < 1e-6)
-        self.assertTrue(np.abs(np.sum(np.array([yvar[20], yvar[50], yvar[95]]))) < 1e-6)
-
-        self.assertEqual(np.shape(y), (105, 1))
-
-    def test_mixed_CR_PLS_noisy_2D(self):
-        xt = np.array([[0, 5], [2, -1], [4, 0.5]])
-        yt = np.array([[0.0], [1.0], [1.5]])
-        design_space = DesignSpace(
-            [
-                CategoricalVariable(["0.0", "1.0", " 2.0", "3.0", "4.0"]),
-                FloatVariable(-5, 5),
-            ]
-        )
-        # Surrogate
-        sm = MixedIntegerKrigingModel(
-            surrogate=KPLS(
-                n_comp=1,
-                eval_noise=True,
-                design_space=design_space,
-                theta0=[1e-2],
-                categorical_kernel=MixIntKernelType.CONT_RELAX,
-                corr="abs_exp",
-            ),
-        )
-        sm.set_training_values(xt, yt)
-        sm.train()
-
-        # DOE for validation
-        x = np.linspace(0, 4, 5)
-        x2 = np.linspace(-5, 5, 21)
-        x1 = []
-        for element in itertools.product(x, x2):
-            x1.append(np.array(element))
-        x_pred = np.array(x1)
-
-        y = sm.predict_values(x_pred)
-        yvar = sm.predict_variances(x_pred)
-
-        # prediction are correct on known points
-        self.assertTrue(np.abs(np.sum(np.array([y[20], y[50], y[95]]) - yt)) < 1e-6)
-        self.assertTrue(np.abs(np.sum(np.array([yvar[20], yvar[50], yvar[95]]))) < 1e-6)
-
-        self.assertEqual(np.shape(y), (105, 1))
-
-    def test_mixed_homo_gaussian_2D(self):
-        xt = np.array([[0, 5], [2, -1], [4, 0.5]])
-        yt = np.array([[0.0], [1.0], [1.5]])
-        design_space = DesignSpace(
-            [
-                CategoricalVariable(["0.0", "1.0", " 2.0", "3.0", "4.0"]),
-                FloatVariable(-5, 5),
-            ]
-        )
-
-        # Surrogate
-        sm = MixedIntegerKrigingModel(
-            surrogate=KRG(
-                design_space=design_space,
-                theta0=[1e-2],
-                corr="abs_exp",
-                categorical_kernel=MixIntKernelType.EXP_HOMO_HSPHERE,
-            ),
-        )
-        sm.set_training_values(xt, yt)
-        sm.train()
-
-        # DOE for validation
-        x = np.linspace(0, 4, 5)
-        x2 = np.linspace(-5, 5, 21)
-        x1 = []
-        for element in itertools.product(x, x2):
-            x1.append(np.array(element))
-        x_pred = np.array(x1)
-
-        y = sm.predict_values(x_pred)
-        yvar = sm.predict_variances(x_pred)
-
-        # prediction are correct on known points
-        self.assertTrue(np.abs(np.sum(np.array([y[20], y[50], y[95]]) - yt)) < 1e-6)
-        self.assertTrue(np.abs(np.sum(np.array([yvar[20], yvar[50], yvar[95]]))) < 1e-6)
-
-        self.assertEqual(np.shape(y), (105, 1))
-
-    def test_mixed_homo_hyp_2D(self):
-        xt = np.array([[0, 5], [2, -1], [4, 0.5]])
-        yt = np.array([[0.0], [1.0], [1.5]])
-        design_space = DesignSpace(
-            [
-                CategoricalVariable(["0.0", "1.0", " 2.0", "3.0", "4.0"]),
-                FloatVariable(-5, 5),
-            ]
-        )
-
-        # Surrogate
-        sm = MixedIntegerKrigingModel(
-            surrogate=KRG(
-                design_space=design_space,
-                theta0=[1e-2],
-                categorical_kernel=MixIntKernelType.HOMO_HSPHERE,
-                corr="abs_exp",
-            ),
-        )
-        sm.set_training_values(xt, yt)
-        sm.train()
-
-        # DOE for validation
-        x = np.linspace(0, 4, 5)
-        x2 = np.linspace(-5, 5, 21)
-        x1 = []
-        for element in itertools.product(x, x2):
-            x1.append(np.array(element))
-        x_pred = np.array(x1)
-
-        y = sm.predict_values(x_pred)
-        yvar = sm.predict_variances(x_pred)
-
-        # prediction are correct on known points
-        self.assertTrue(np.abs(np.sum(np.array([y[20], y[50], y[95]]) - yt)) < 1e-6)
-        self.assertTrue(np.abs(np.sum(np.array([yvar[20], yvar[50], yvar[95]]))) < 1e-6)
-
-        self.assertEqual(np.shape(y), (105, 1))
-
-    def test_mixed_homo_gaussian_3D_PLS(self):
-        xt = np.array([[0.5, 0, 5], [2, 3, 4], [5, 2, -1], [-2, 4, 0.5]])
-        yt = np.array([[0.0], [3], [1.0], [1.5]])
-        design_space = DesignSpace(
-            [
-                FloatVariable(-5, 5),
-                CategoricalVariable(["0.0", "1.0", " 2.0", "3.0", "4.0"]),
-                FloatVariable(-5, 5),
-            ]
-        )
-
-        # Surrogate
-        sm = surrogate = KPLS(
-            design_space=design_space,
-            theta0=[1e-2],
-            n_comp=1,
-            categorical_kernel=MixIntKernelType.EXP_HOMO_HSPHERE,
-            cat_kernel_comps=[3],
-            corr="squar_exp",
-        )
-        sm.set_training_values(xt, yt)
-        sm.train()
-
-        # DOE for validation
-        x = np.linspace(0, 4, 5)
-        x2 = np.linspace(-5, 5, 21)
-        x1 = []
-        for element in itertools.product(x2, x, x2):
-            x1.append(np.array(element))
-        x_pred = np.array(x1)
-
-        i = 0
-        i += 1
-        y = sm.predict_values(x_pred)
-        yvar = sm.predict_variances(x_pred)
-
-        self.assertTrue((np.abs(np.sum(np.array(sm.predict_values(xt) - yt)))) < 1e-6)
-        self.assertTrue((np.abs(np.sum(np.array(sm.predict_variances(xt) - 0)))) < 1e-6)
-
-    def test_mixed_homo_gaussian_3D_PLS_cate(self):
-        xt = np.array([[0.5, 0, 5], [2, 3, 4], [5, 2, -1], [-2, 4, 0.5]])
-        yt = np.array([[0.0], [3], [1.0], [1.5]])
-        design_space = DesignSpace(
-            [
-                FloatVariable(-5, 5),
-                CategoricalVariable(["0.0", "1.0", " 2.0", "3.0", "4.0"]),
-                FloatVariable(-5, 5),
-            ]
-        )
-
-        # Surrogate
-        sm = KPLS(
-            design_space=design_space,
-            theta0=[1e-2],
-            n_comp=2,
-            corr="abs_exp",
-            cat_kernel_comps=[3],
-            categorical_kernel=MixIntKernelType.EXP_HOMO_HSPHERE,
-        )
-
-        sm.set_training_values(xt, yt)
-        sm.train()
-
-        # DOE for validation
-        x = np.linspace(0, 4, 5)
-        x2 = np.linspace(-5, 5, 21)
-        x1 = []
-        for element in itertools.product(x2, x, x2):
-            x1.append(np.array(element))
-        x_pred = np.array(x1)
-
-        i = 0
-        i += 1
-        y = sm.predict_values(x_pred)
-        yvar = sm.predict_variances(x_pred)
-
-        self.assertTrue((np.abs(np.sum(np.array(sm.predict_values(xt) - yt)))) < 1e-6)
-        self.assertTrue((np.abs(np.sum(np.array(sm.predict_variances(xt) - 0)))) < 1e-6)
-
-    def test_mixed_homo_hyp_3D_PLS_cate(self):
-        xt = np.array([[0.5, 0, 5], [2, 3, 4], [5, 2, -1], [-2, 4, 0.5]])
-        yt = np.array([[0.0], [3], [1.0], [1.5]])
-        design_space = DesignSpace(
-            [
-                FloatVariable(-5, 5),
-                CategoricalVariable(["0.0", "1.0", " 2.0", "3.0", "4.0"]),
-                FloatVariable(-5, 5),
-            ]
-        )
-
-        # Surrogate
-        sm = MixedIntegerKrigingModel(
-            surrogate=KPLS(
-                design_space=design_space,
-                theta0=[1e-2],
-                n_comp=1,
-                categorical_kernel=MixIntKernelType.HOMO_HSPHERE,
-                cat_kernel_comps=[3],
-                corr="squar_exp",
-            ),
-        )
-        sm.set_training_values(xt, yt)
-        sm.train()
-
-        # DOE for validation
-        x = np.linspace(0, 4, 5)
-        x2 = np.linspace(-5, 5, 21)
-        x1 = []
-        for element in itertools.product(x2, x, x2):
-            x1.append(np.array(element))
-        x_pred = np.array(x1)
-
-        i = 0
-        i += 1
-        y = sm.predict_values(x_pred)
-        yvar = sm.predict_variances(x_pred)
-
-        self.assertTrue((np.abs(np.sum(np.array(sm.predict_values(xt) - yt)))) < 1e-6)
-        self.assertTrue((np.abs(np.sum(np.array(sm.predict_variances(xt) - 0)))) < 1e-6)
-
-    def test_mixed_homo_gaussian_3D_ord_cate(self):
-        xt = np.array([[0.5, 0, 5], [2, 3, 4], [5, 2, -1], [-2, 4, 0.5]])
-        yt = np.array([[0.0], [3], [1.0], [1.5]])
-        design_space = DesignSpace(
-            [
-                CategoricalVariable(["0.0", "1.0", " 2.0", "3.0", "4.0"]),
-                FloatVariable(-5, 5),
-                CategoricalVariable(["0.0", "1.0", " 2.0", "3.0"]),
-            ]
-        )
-
-        # Surrogate
-        sm = MixedIntegerKrigingModel(
-            surrogate=KPLS(
-                design_space=design_space,
-                theta0=[1e-2],
-                n_comp=1,
-                categorical_kernel=MixIntKernelType.EXP_HOMO_HSPHERE,
-                cat_kernel_comps=[3, 2],
-                corr="squar_exp",
-            ),
-        )
-        sm.set_training_values(xt, yt)
-        sm.train()
-
-        # DOE for validation
-        x = np.linspace(0, 4, 5)
-        x2 = np.linspace(-5, 5, 21)
-        x3 = np.linspace(0, 3, 4)
-        x1 = []
-        for element in itertools.product(x, x2, x3):
-            x1.append(np.array(element))
-        x_pred = np.array(x1)
-
-        y = sm.predict_values(x_pred)
-        yvar = sm.predict_variances(x_pred)
-
-        # prediction are correct on known points
-        self.assertTrue((np.abs(np.sum(np.array(sm.predict_values(xt) - yt)) < 1e-6)))
-        self.assertTrue((np.abs(np.sum(np.array(sm.predict_variances(xt) - 0)) < 1e-6)))
-
-    def test_mixed_gower_3D(self):
-        design_space = DesignSpace(
-            [
-                FloatVariable(-10, 10),
-                IntegerVariable(-10, 10),
-                IntegerVariable(-10, 10),
-            ]
-        )
-        mixint = MixedIntegerContext(design_space)
-
-        sm = mixint.build_kriging_model(
-            KRG(categorical_kernel=MixIntKernelType.GOWER, print_prediction=False)
-        )
-        sampling = mixint.build_sampling_method()
-
-        fun = Sphere(ndim=3)
-        xt = sampling(10)
-        yt = fun(xt)
-        sm.set_training_values(xt, yt)
-        sm.train()
-        eq_check = True
-        for i in range(xt.shape[0]):
-            if abs(float(xt[i, :][1]) - int(float(xt[i, :][1]))) > 10e-8:
-                eq_check = False
-        self.assertTrue(eq_check)
-
-    def run_mixed_gower_example(self):
-        import numpy as np
-        import matplotlib.pyplot as plt
-
-        from smt.surrogate_models import KRG, MixIntKernelType
-        from smt.applications.mixed_integer import MixedIntegerKrigingModel
-        from smt.utils.design_space import (
-            DesignSpace,
-            CategoricalVariable,
-            FloatVariable,
-        )
-
-        xt1 = np.array([[0, 0.0], [0, 2.0], [0, 4.0]])
-        xt2 = np.array([[1, 0.0], [1, 2.0], [1, 3.0]])
-        xt3 = np.array([[2, 1.0], [2, 2.0], [2, 4.0]])
-
-        xt = np.concatenate((xt1, xt2, xt3), axis=0)
-        xt[:, 1] = xt[:, 1].astype(np.float64)
-        yt1 = np.array([0.0, 9.0, 16.0])
-        yt2 = np.array([0.0, -4, -13.0])
-        yt3 = np.array([-10, 3, 11.0])
-        yt = np.concatenate((yt1, yt2, yt3), axis=0)
-
-        design_space = DesignSpace(
-            [
-                CategoricalVariable(["Blue", "Red", "Green"]),
-                FloatVariable(0, 4),
-            ]
-        )
-
-        # Surrogate
-        sm = MixedIntegerKrigingModel(
-            surrogate=KRG(
-                design_space=design_space,
-                categorical_kernel=MixIntKernelType.GOWER,
-                theta0=[1e-1],
-                corr="squar_exp",
-                n_start=20,
-            ),
-        )
-        sm.set_training_values(xt, yt)
-        sm.train()
-
-        # DOE for validation
-        n = 100
-        x_cat1 = []
-        x_cat2 = []
-        x_cat3 = []
-
-        for i in range(n):
-            x_cat1.append(0)
-            x_cat2.append(1)
-            x_cat3.append(2)
-
-        x_cont = np.linspace(0.0, 4.0, n)
-        x1 = np.concatenate(
-            (np.asarray(x_cat1).reshape(-1, 1), x_cont.reshape(-1, 1)), axis=1
-        )
-        x2 = np.concatenate(
-            (np.asarray(x_cat2).reshape(-1, 1), x_cont.reshape(-1, 1)), axis=1
-        )
-        x3 = np.concatenate(
-            (np.asarray(x_cat3).reshape(-1, 1), x_cont.reshape(-1, 1)), axis=1
-        )
-
-        y1 = sm.predict_values(x1)
-        y2 = sm.predict_values(x2)
-        y3 = sm.predict_values(x3)
-
-        # estimated variance
-        s2_1 = sm.predict_variances(x1)
-        s2_2 = sm.predict_variances(x2)
-        s2_3 = sm.predict_variances(x3)
-
-        fig, axs = plt.subplots(3, figsize=(8, 6))
-
-        axs[0].plot(xt1[:, 1].astype(np.float64), yt1, "o", linestyle="None")
-        axs[0].plot(x_cont, y1, color="Blue")
-        axs[0].fill_between(
-            np.ravel(x_cont),
-            np.ravel(y1 - 3 * np.sqrt(s2_1)),
-            np.ravel(y1 + 3 * np.sqrt(s2_1)),
-            color="lightgrey",
-        )
-        axs[0].set_xlabel("x")
-        axs[0].set_ylabel("y")
-        axs[0].legend(
-            ["Training data", "Prediction", "Confidence Interval 99%"],
-            loc="upper left",
-            bbox_to_anchor=[0, 1],
-        )
-        axs[1].plot(
-            xt2[:, 1].astype(np.float64), yt2, marker="o", color="r", linestyle="None"
-        )
-        axs[1].plot(x_cont, y2, color="Red")
-        axs[1].fill_between(
-            np.ravel(x_cont),
-            np.ravel(y2 - 3 * np.sqrt(s2_2)),
-            np.ravel(y2 + 3 * np.sqrt(s2_2)),
-            color="lightgrey",
-        )
-        axs[1].set_xlabel("x")
-        axs[1].set_ylabel("y")
-        axs[1].legend(
-            ["Training data", "Prediction", "Confidence Interval 99%"],
-            loc="upper left",
-            bbox_to_anchor=[0, 1],
-        )
-        axs[2].plot(
-            xt3[:, 1].astype(np.float64), yt3, marker="o", color="r", linestyle="None"
-        )
-        axs[2].plot(x_cont, y3, color="Green")
-        axs[2].fill_between(
-            np.ravel(x_cont),
-            np.ravel(y3 - 3 * np.sqrt(s2_3)),
-            np.ravel(y3 + 3 * np.sqrt(s2_3)),
-            color="lightgrey",
-        )
-        axs[2].set_xlabel("x")
-        axs[2].set_ylabel("y")
-        axs[2].legend(
-            ["Training data", "Prediction", "Confidence Interval 99%"],
-            loc="upper left",
-            bbox_to_anchor=[0, 1],
-        )
-        plt.tight_layout()
-        plt.show()
-
-    def run_mixed_homo_gaussian_example(self):
-        import numpy as np
-        import matplotlib.pyplot as plt
-
-        from smt.surrogate_models import KRG, MixIntKernelType
-        from smt.applications.mixed_integer import MixedIntegerKrigingModel
-        from smt.utils.design_space import (
-            DesignSpace,
-            CategoricalVariable,
-            FloatVariable,
-        )
-
-        xt1 = np.array([[0, 0.0], [0, 2.0], [0, 4.0]])
-        xt2 = np.array([[1, 0.0], [1, 2.0], [1, 3.0]])
-        xt3 = np.array([[2, 1.0], [2, 2.0], [2, 4.0]])
-
-        xt = np.concatenate((xt1, xt2, xt3), axis=0)
-        xt[:, 1] = xt[:, 1].astype(np.float64)
-        yt1 = np.array([0.0, 9.0, 16.0])
-        yt2 = np.array([0.0, -4, -13.0])
-        yt3 = np.array([-10, 3, 11.0])
-        yt = np.concatenate((yt1, yt2, yt3), axis=0)
-
-        design_space = DesignSpace(
-            [
-                CategoricalVariable(["Blue", "Red", "Green"]),
-                FloatVariable(0, 4),
-            ]
-        )
-
-        # Surrogate
-        sm = MixedIntegerKrigingModel(
-            surrogate=KRG(
-                design_space=design_space,
-                theta0=[1e-1],
-                corr="squar_exp",
-                n_start=20,
-                categorical_kernel=MixIntKernelType.EXP_HOMO_HSPHERE,
-            ),
-        )
-        sm.set_training_values(xt, yt)
-        sm.train()
-
-        # DOE for validation
-        n = 100
-        x_cat1 = []
-        x_cat2 = []
-        x_cat3 = []
-
-        for i in range(n):
-            x_cat1.append(0)
-            x_cat2.append(1)
-            x_cat3.append(2)
-
-        x_cont = np.linspace(0.0, 4.0, n)
-        x1 = np.concatenate(
-            (np.asarray(x_cat1).reshape(-1, 1), x_cont.reshape(-1, 1)), axis=1
-        )
-        x2 = np.concatenate(
-            (np.asarray(x_cat2).reshape(-1, 1), x_cont.reshape(-1, 1)), axis=1
-        )
-        x3 = np.concatenate(
-            (np.asarray(x_cat3).reshape(-1, 1), x_cont.reshape(-1, 1)), axis=1
-        )
-
-        y1 = sm.predict_values(x1)
-        y2 = sm.predict_values(x2)
-        y3 = sm.predict_values(x3)
-
-        # estimated variance
-        s2_1 = sm.predict_variances(x1)
-        s2_2 = sm.predict_variances(x2)
-        s2_3 = sm.predict_variances(x3)
-
-        fig, axs = plt.subplots(3, figsize=(8, 6))
-
-        axs[0].plot(xt1[:, 1].astype(np.float64), yt1, "o", linestyle="None")
-        axs[0].plot(x_cont, y1, color="Blue")
-        axs[0].fill_between(
-            np.ravel(x_cont),
-            np.ravel(y1 - 3 * np.sqrt(s2_1)),
-            np.ravel(y1 + 3 * np.sqrt(s2_1)),
-            color="lightgrey",
-        )
-        axs[0].set_xlabel("x")
-        axs[0].set_ylabel("y")
-        axs[0].legend(
-            ["Training data", "Prediction", "Confidence Interval 99%"],
-            loc="upper left",
-            bbox_to_anchor=[0, 1],
-        )
-        axs[1].plot(
-            xt2[:, 1].astype(np.float64), yt2, marker="o", color="r", linestyle="None"
-        )
-        axs[1].plot(x_cont, y2, color="Red")
-        axs[1].fill_between(
-            np.ravel(x_cont),
-            np.ravel(y2 - 3 * np.sqrt(s2_2)),
-            np.ravel(y2 + 3 * np.sqrt(s2_2)),
-            color="lightgrey",
-        )
-        axs[1].set_xlabel("x")
-        axs[1].set_ylabel("y")
-        axs[1].legend(
-            ["Training data", "Prediction", "Confidence Interval 99%"],
-            loc="upper left",
-            bbox_to_anchor=[0, 1],
-        )
-        axs[2].plot(
-            xt3[:, 1].astype(np.float64), yt3, marker="o", color="r", linestyle="None"
-        )
-        axs[2].plot(x_cont, y3, color="Green")
-        axs[2].fill_between(
-            np.ravel(x_cont),
-            np.ravel(y3 - 3 * np.sqrt(s2_3)),
-            np.ravel(y3 + 3 * np.sqrt(s2_3)),
-            color="lightgrey",
-        )
-        axs[2].set_xlabel("x")
-        axs[2].set_ylabel("y")
-        axs[2].legend(
-            ["Training data", "Prediction", "Confidence Interval 99%"],
-            loc="upper left",
-            bbox_to_anchor=[0, 1],
-        )
-        plt.tight_layout()
-        plt.show()
-
-    def run_mixed_homo_hyp_example(self):
-        import numpy as np
-        import matplotlib.pyplot as plt
-
-        from smt.surrogate_models import KRG, MixIntKernelType
-        from smt.applications.mixed_integer import MixedIntegerKrigingModel
-        from smt.utils.design_space import (
-            DesignSpace,
-            CategoricalVariable,
-            FloatVariable,
-        )
-
-        xt1 = np.array([[0, 0.0], [0, 2.0], [0, 4.0]])
-        xt2 = np.array([[1, 0.0], [1, 2.0], [1, 3.0]])
-        xt3 = np.array([[2, 1.0], [2, 2.0], [2, 4.0]])
-
-        xt = np.concatenate((xt1, xt2, xt3), axis=0)
-        xt[:, 1] = xt[:, 1].astype(np.float64)
-        yt1 = np.array([0.0, 9.0, 16.0])
-        yt2 = np.array([0.0, -4, -13.0])
-        yt3 = np.array([-10, 3, 11.0])
-        yt = np.concatenate((yt1, yt2, yt3), axis=0)
-
-        design_space = DesignSpace(
-            [
-                CategoricalVariable(["Blue", "Red", "Green"]),
-                FloatVariable(0, 4),
-            ]
-        )
-
-        # Surrogate
-        sm = MixedIntegerKrigingModel(
-            surrogate=KRG(
-                design_space=design_space,
-                categorical_kernel=MixIntKernelType.HOMO_HSPHERE,
-                theta0=[1e-1],
-                corr="squar_exp",
-                n_start=20,
-            ),
-        )
-        sm.set_training_values(xt, yt)
-        sm.train()
-
-        # DOE for validation
-        n = 100
-        x_cat1 = []
-        x_cat2 = []
-        x_cat3 = []
-
-        for i in range(n):
-            x_cat1.append(0)
-            x_cat2.append(1)
-            x_cat3.append(2)
-
-        x_cont = np.linspace(0.0, 4.0, n)
-        x1 = np.concatenate(
-            (np.asarray(x_cat1).reshape(-1, 1), x_cont.reshape(-1, 1)), axis=1
-        )
-        x2 = np.concatenate(
-            (np.asarray(x_cat2).reshape(-1, 1), x_cont.reshape(-1, 1)), axis=1
-        )
-        x3 = np.concatenate(
-            (np.asarray(x_cat3).reshape(-1, 1), x_cont.reshape(-1, 1)), axis=1
-        )
-
-        y1 = sm.predict_values(x1)
-        y2 = sm.predict_values(x2)
-        y3 = sm.predict_values(x3)
-
-        # estimated variance
-        s2_1 = sm.predict_variances(x1)
-        s2_2 = sm.predict_variances(x2)
-        s2_3 = sm.predict_variances(x3)
-
-        fig, axs = plt.subplots(3, figsize=(8, 6))
-
-        axs[0].plot(xt1[:, 1].astype(np.float64), yt1, "o", linestyle="None")
-        axs[0].plot(x_cont, y1, color="Blue")
-        axs[0].fill_between(
-            np.ravel(x_cont),
-            np.ravel(y1 - 3 * np.sqrt(s2_1)),
-            np.ravel(y1 + 3 * np.sqrt(s2_1)),
-            color="lightgrey",
-        )
-        axs[0].set_xlabel("x")
-        axs[0].set_ylabel("y")
-        axs[0].legend(
-            ["Training data", "Prediction", "Confidence Interval 99%"],
-            loc="upper left",
-            bbox_to_anchor=[0, 1],
-        )
-        axs[1].plot(
-            xt2[:, 1].astype(np.float64), yt2, marker="o", color="r", linestyle="None"
-        )
-        axs[1].plot(x_cont, y2, color="Red")
-        axs[1].fill_between(
-            np.ravel(x_cont),
-            np.ravel(y2 - 3 * np.sqrt(s2_2)),
-            np.ravel(y2 + 3 * np.sqrt(s2_2)),
-            color="lightgrey",
-        )
-        axs[1].set_xlabel("x")
-        axs[1].set_ylabel("y")
-        axs[1].legend(
-            ["Training data", "Prediction", "Confidence Interval 99%"],
-            loc="upper left",
-            bbox_to_anchor=[0, 1],
-        )
-        axs[2].plot(
-            xt3[:, 1].astype(np.float64), yt3, marker="o", color="r", linestyle="None"
-        )
-        axs[2].plot(x_cont, y3, color="Green")
-        axs[2].fill_between(
-            np.ravel(x_cont),
-            np.ravel(y3 - 3 * np.sqrt(s2_3)),
-            np.ravel(y3 + 3 * np.sqrt(s2_3)),
-            color="lightgrey",
-        )
-        axs[2].set_xlabel("x")
-        axs[2].set_ylabel("y")
-        axs[2].legend(
-            ["Training data", "Prediction", "Confidence Interval 99%"],
-            loc="upper left",
-            bbox_to_anchor=[0, 1],
-        )
-        plt.tight_layout()
-        plt.show()
-
-
-if __name__ == "__main__":
-    TestMixedInteger().run_mixed_integer_context_example()
-    unittest.main()
+"""
+Created on Tue Oct 12 10:48:01 2021
+@author: psaves
+"""
+
+import unittest
+import numpy as np
+import matplotlib
+import itertools
+
+matplotlib.use("Agg")
+
+from smt.applications.mixed_integer import (
+    MixedIntegerContext,
+    MixedIntegerSamplingMethod,
+    MixedIntegerKrigingModel,
+)
+from smt.problems import Sphere, HierarchicalGoldstein, HierarchicalNeuralNetwork
+from smt.utils.design_space import (
+    DesignSpace,
+    FloatVariable,
+    IntegerVariable,
+    OrdinalVariable,
+    CategoricalVariable,
+)
+from smt.sampling_methods import LHS
+from smt.surrogate_models import (
+    KRG,
+    KPLS,
+    QP,
+    MixIntKernelType,
+    MixHrcKernelType,
+)
+
+
+class TestMixedInteger(unittest.TestCase):
+    def test_krg_mixed_3D(self):
+        design_space = DesignSpace(
+            [
+                FloatVariable(-10, 10),
+                CategoricalVariable(["blue", "red", "green"]),
+                IntegerVariable(-10, 10),
+            ]
+        )
+
+        mixint = MixedIntegerContext(design_space)
+
+        sm = mixint.build_kriging_model(KRG(print_prediction=False))
+        sampling = mixint.build_sampling_method()
+
+        fun = Sphere(ndim=3)
+        xt = sampling(20)
+        yt = fun(xt)
+        sm.set_training_values(xt, yt)
+        sm.train()
+
+        eq_check = True
+        for i in range(xt.shape[0]):
+            if abs(float(xt[i, :][2]) - int(float(xt[i, :][2]))) > 10e-8:
+                eq_check = False
+            if not (xt[i, :][1] == 0 or xt[i, :][1] == 1 or xt[i, :][1] == 2):
+                eq_check = False
+        self.assertTrue(eq_check)
+
+    def test_krg_mixed_3D_bad_regr(self):
+        design_space = DesignSpace(
+            [
+                FloatVariable(-10, 10),
+                CategoricalVariable(["blue", "red", "green"]),
+                IntegerVariable(-10, 10),
+            ]
+        )
+
+        mixint = MixedIntegerContext(design_space)
+        with self.assertRaises(ValueError):
+            sm = mixint.build_kriging_model(KRG(print_prediction=False, poly="linear"))
+
+    def test_qp_mixed_2D_INT(self):
+        design_space = DesignSpace(
+            [
+                FloatVariable(-10, 10),
+                IntegerVariable(-10, 10),
+            ]
+        )
+
+        mixint = MixedIntegerContext(design_space)
+        sm = mixint.build_surrogate_model(QP(print_prediction=False))
+        sampling = mixint.build_sampling_method()
+
+        fun = Sphere(ndim=2)
+        xt = sampling(10)
+        yt = fun(xt)
+        sm.set_training_values(xt, yt)
+        sm.train()
+
+        eq_check = True
+        for i in range(xt.shape[0]):
+            if abs(float(xt[i, :][1]) - int(float(xt[i, :][1]))) > 10e-8:
+                eq_check = False
+        self.assertTrue(eq_check)
+
+    def test_compute_unfolded_dimension(self):
+        design_space = DesignSpace(
+            [
+                FloatVariable(0, 1),
+                CategoricalVariable(["A", "B"]),
+            ]
+        )
+        assert design_space.get_unfolded_num_bounds().shape[0] == 3
+
+    def test_unfold_with_enum_mask(self):
+        x = np.array([[1.5, 1], [1.5, 0], [1.5, 1]])
+        expected = [[1.5, 0, 1], [1.5, 1, 0], [1.5, 0, 1]]
+
+        design_space = DesignSpace(
+            [
+                FloatVariable(1, 2),
+                CategoricalVariable(["A", "B"]),
+            ]
+        )
+        x_unfolded, _ = design_space.unfold_x(x)
+        self.assertListEqual(expected, x_unfolded.tolist())
+
+    def test_unfold_with_enum_mask_with_enum_first(self):
+        x = np.array([[1, 1.5], [0, 1.5], [1, 1.5]])
+        expected = [[0, 1, 1.5], [1, 0, 1.5], [0, 1, 1.5]]
+
+        design_space = DesignSpace(
+            [
+                CategoricalVariable(["A", "B"]),
+                FloatVariable(1, 2),
+            ]
+        )
+        x_unfolded, _ = design_space.unfold_x(x)
+        self.assertListEqual(expected, x_unfolded.tolist())
+
+    def test_fold_with_enum_index(self):
+        x = np.array([[1.5, 0, 1], [1.5, 1, 0], [1.5, 0, 1]])
+        expected = [[1.5, 1], [1.5, 0], [1.5, 1]]
+
+        design_space = DesignSpace(
+            [
+                FloatVariable(1, 2),
+                CategoricalVariable(["A", "B"]),
+            ]
+        )
+        x_folded, _ = design_space.fold_x(x)
+        self.assertListEqual(expected, x_folded.tolist())
+
+    def test_fold_with_enum_index_with_list(self):
+        expected = [[1.5, 1]]
+        x = np.array([1.5, 0, 1])
+
+        design_space = DesignSpace(
+            [
+                FloatVariable(1, 2),
+                CategoricalVariable(["A", "B"]),
+            ]
+        )
+        x_folded, _ = design_space.fold_x(x)
+        self.assertListEqual(expected, x_folded.tolist())
+        x = [1.5, 0, 1]
+        x_folded, _ = design_space.fold_x(x)
+        self.assertListEqual(expected, x_folded.tolist())
+
+    def test_cast_to_enum_value(self):
+        design_space = DesignSpace(
+            [
+                FloatVariable(0, 4),
+                CategoricalVariable(["blue", "red"]),
+            ]
+        )
+        x = np.zeros((5, 2))
+        x[:, 1] = [1, 1, 0, 1, 0]
+        decoded = design_space.decode_values(x, i_dv=1)
+        expected = ["red", "red", "blue", "red", "blue"]
+        self.assertListEqual(expected, decoded)
+
+    def test_unfolded_xlimits_type(self):
+        design_space = DesignSpace(
+            [
+                FloatVariable(-5, 5),
+                CategoricalVariable(["2", "3"]),
+                CategoricalVariable(["4", "5"]),
+                IntegerVariable(0, 2),
+            ]
+        )
+        sampling = MixedIntegerSamplingMethod(LHS, design_space, criterion="ese")
+        doe = sampling(10)
+        self.assertEqual((10, 4), doe.shape)
+
+    def test_unfold_xlimits_with_continuous_limits(self):
+        design_space = DesignSpace(
+            [
+                FloatVariable(-5, 5),
+                CategoricalVariable(["blue", "red"]),
+                CategoricalVariable(["short", "medium", "long"]),
+                IntegerVariable(0, 2),
+            ]
+        )
+
+        unfolded_limits = design_space.get_unfolded_num_bounds()
+        self.assertEqual(
+            np.array_equal(
+                [[-5, 5], [0, 1], [0, 1], [0, 1], [0, 1], [0, 1], [0, 2]],
+                unfolded_limits,
+            ),
+            True,
+        )
+
+    def test_unfold_xlimits_with_continuous_limits_and_ordinal_values(self):
+        design_space = DesignSpace(
+            [
+                FloatVariable(-5, 5),
+                CategoricalVariable(["blue", "red"]),
+                CategoricalVariable(["short", "medium", "long"]),
+                OrdinalVariable(["0", "3", "4"]),
+            ]
+        )
+
+        unfolded_limits = design_space.get_unfolded_num_bounds()
+        self.assertEqual(
+            np.array_equal(
+                [[-5, 5], [0, 1], [0, 1], [0, 1], [0, 1], [0, 1], [0, 2]],
+                unfolded_limits,
+            ),
+            True,
+        )
+
+    def test_cast_to_discrete_values(self):
+        design_space = DesignSpace(
+            [
+                FloatVariable(-5, 5),
+                CategoricalVariable(["blue", "red"]),
+                CategoricalVariable(["short", "medium", "long"]),
+                IntegerVariable(0, 4),
+            ]
+        )
+
+        x = np.array([[2.6, 0.3, 0.5, 0.25, 0.45, 0.85, 3.1]])
+        self.assertTrue(
+            np.all(
+                np.abs(
+                    np.array([[2.6, 0, 1, 0, 0, 1, 3]])
+                    - design_space.correct_get_acting(x)[0]
+                )
+                < 1e-9
+            )
+        )
+
+    def test_cast_to_discrete_values_with_smooth_rounding_ordinal_values(self):
+        x = np.array([[2.6, 0.3, 0.5, 0.25, 0.45, 0.85, 1.1]])
+        design_space = DesignSpace(
+            [
+                FloatVariable(-5, 5),
+                CategoricalVariable(["blue", "red"]),
+                CategoricalVariable(["short", "medium", "long"]),
+                OrdinalVariable(["0", "2", "4"]),
+            ]
+        )
+
+        self.assertTrue(
+            np.all(
+                np.abs(
+                    np.array([[2.6, 0, 1, 0, 0, 1, 1]])
+                    - design_space.correct_get_acting(x)[0]
+                )
+                < 1e-9
+            )
+        )
+
+    def test_cast_to_discrete_values_with_hard_rounding_ordinal_values(self):
+        x = np.array([[2.6, 0.3, 0.5, 0.25, 0.45, 0.85, 0.9]])
+        design_space = DesignSpace(
+            [
+                FloatVariable(-5, 5),
+                CategoricalVariable(["blue", "red"]),
+                CategoricalVariable(["short", "medium", "long"]),
+                OrdinalVariable(["0", "4"]),
+            ]
+        )
+
+        self.assertTrue(
+            np.all(
+                np.abs(
+                    np.array([[2.6, 0, 1, 0, 0, 1, 1]])
+                    - design_space.correct_get_acting(x)[0]
+                )
+                < 1e-9
+            )
+        )
+
+    def test_cast_to_discrete_values_with_non_integer_ordinal_values(self):
+        x = np.array([[2.6, 0.3, 0.5, 0.25, 0.45, 0.85, 0.8]])
+        design_space = DesignSpace(
+            [
+                FloatVariable(-5, 5),
+                CategoricalVariable(["blue", "red"]),
+                CategoricalVariable(["short", "medium", "long"]),
+                OrdinalVariable(["0", "3.5"]),
+            ]
+        )
+
+        self.assertTrue(
+            np.all(
+                np.abs(
+                    np.array([[2.6, 0, 1, 0, 0, 1, 1]])
+                    - design_space.correct_get_acting(x)[0]
+                )
+                < 1e-9
+            )
+        )
+
+    def test_examples(self):
+        self.run_mixed_integer_lhs_example()
+        self.run_mixed_integer_qp_example()
+        self.run_mixed_integer_context_example()
+        self.run_hierarchical_variables_Goldstein()
+        self.run_mixed_discrete_design_space_example()
+        self.run_hierarchical_design_space_example()
+
+    def run_mixed_integer_lhs_example(self):
+        import numpy as np
+        import matplotlib.pyplot as plt
+        from matplotlib import colors
+
+        from smt.utils.design_space import (
+            DesignSpace,
+            FloatVariable,
+            CategoricalVariable,
+        )
+
+        float_var = FloatVariable(0, 4)
+        cat_var = CategoricalVariable(["blue", "red"])
+
+        design_space = DesignSpace(
+            [
+                float_var,
+                cat_var,
+            ]
+        )
+
+        num = 40
+        x, x_is_acting = design_space.sample_valid_x(num, random_state=42)
+        cmap = colors.ListedColormap(cat_var.values)
+        plt.scatter(x[:, 0], np.zeros(num), c=x[:, 1], cmap=cmap)
+        plt.show()
+
+    def run_mixed_integer_qp_example(self):
+        import numpy as np
+        import matplotlib.pyplot as plt
+
+        from smt.surrogate_models import QP
+        from smt.applications.mixed_integer import MixedIntegerSurrogateModel
+        from smt.utils.design_space import DesignSpace, IntegerVariable
+
+        xt = np.array([0.0, 1.0, 2.0, 3.0, 4.0])
+        yt = np.array([0.0, 1.0, 1.5, 0.5, 1.0])
+
+        # Specify the design space using the DesignSpace
+        # class and various available variable types
+        design_space = DesignSpace(
+            [
+                IntegerVariable(0, 4),
+            ]
+        )
+        sm = MixedIntegerSurrogateModel(design_space=design_space, surrogate=QP())
+        sm.set_training_values(xt, yt)
+        sm.train()
+
+        num = 100
+        x = np.linspace(0.0, 4.0, num)
+        y = sm.predict_values(x)
+
+        plt.plot(xt, yt, "o")
+        plt.plot(x, y)
+        plt.xlabel("x")
+        plt.ylabel("y")
+        plt.legend(["Training data", "Prediction"])
+        plt.show()
+
+    def run_mixed_integer_context_example(self):
+        import matplotlib.pyplot as plt
+        from smt.surrogate_models import KRG
+        from smt.applications.mixed_integer import MixedIntegerContext
+        from smt.utils.design_space import (
+            DesignSpace,
+            FloatVariable,
+            IntegerVariable,
+            CategoricalVariable,
+        )
+
+        design_space = DesignSpace(
+            [
+                IntegerVariable(0, 5),
+                FloatVariable(0.0, 4.0),
+                CategoricalVariable(["blue", "red", "green", "yellow"]),
+            ]
+        )
+
+        def ftest(x):
+            return (x[:, 0] * x[:, 0] + x[:, 1] * x[:, 1]) * (x[:, 2] + 1)
+
+        # Helper class for creating surrogate models
+        mi_context = MixedIntegerContext(design_space)
+
+        # DOE for training
+        sampler = mi_context.build_sampling_method()
+
+        num = mi_context.get_unfolded_dimension() * 5
+        print("DOE point nb = {}".format(num))
+        xt = sampler(num)
+        yt = ftest(xt)
+
+        # Surrogate
+        sm = mi_context.build_kriging_model(KRG())
+        sm.set_training_values(xt, yt)
+        sm.train()
+
+        # DOE for validation
+        xv = sampler(50)
+        yv = ftest(xv)
+        yp = sm.predict_values(xv)
+
+        plt.plot(yv, yv)
+        plt.plot(yv, yp, "o")
+        plt.xlabel("actual")
+        plt.ylabel("prediction")
+
+        plt.show()
+
+    def test_hierarchical_variables_Goldstein(self):
+        problem = HierarchicalGoldstein()
+        ds = problem.design_space
+        self.assertIsInstance(ds, DesignSpace)
+        self.assertEqual(ds.n_dv, 11)
+
+        x = np.array(
+            [
+                [0, 1, 1, 1, 1, 1, 1, 1, 1, 1, 1],
+                [1, 1, 1, 1, 1, 1, 1, 1, 1, 1, 1],
+                [2, 1, 1, 1, 1, 1, 1, 1, 1, 1, 1],
+                [3, 1, 1, 1, 1, 1, 1, 1, 1, 1, 1],
+            ]
+        )
+        y = problem(x)
+        self.assertTrue(
+            np.linalg.norm(
+                y - np.array([50.75285716, 56.62074043, 50.97693309, 56.29235443])
+            )
+            < 1e-8
+        )
+        self.assertTrue(
+            np.linalg.norm(
+                problem.eval_is_acting.astype(int)
+                - np.array(
+                    [
+                        [1, 1, 1, 1, 0, 0, 1, 1, 1, 1, 1],
+                        [1, 1, 1, 1, 1, 0, 1, 0, 1, 1, 1],
+                        [1, 1, 1, 1, 0, 1, 1, 1, 0, 1, 1],
+                        [1, 1, 1, 1, 1, 1, 1, 0, 0, 1, 1],
+                    ]
+                )
+            )
+            < 1e-8
+        )
+        self.assertTrue(
+            np.linalg.norm(
+                problem.eval_x
+                - np.array(
+                    [
+                        [0, 1, 1, 1, 50, 50, 1, 1, 1, 1, 1],
+                        [1, 1, 1, 1, 1, 50, 1, 0, 1, 1, 1],
+                        [2, 1, 1, 1, 50, 1, 1, 1, 0, 1, 1],
+                        [3, 1, 1, 1, 1, 1, 1, 0, 0, 1, 1],
+                    ]
+                )
+            )
+            < 1e-8
+        )
+        self.assertTrue(np.linalg.norm(y - problem(problem.eval_x)) < 1e-8)
+
+        n_doe = 15
+        ds.seed = 42
+        Xt, is_acting = ds.sample_valid_x(n_doe, random_state=42)
+        Yt = problem(Xt)
+
+        sm = MixedIntegerKrigingModel(
+            surrogate=KRG(
+                design_space=ds,
+                categorical_kernel=MixIntKernelType.HOMO_HSPHERE,
+                hierarchical_kernel=MixHrcKernelType.ARC_KERNEL,
+                theta0=[1e-2],
+                corr="abs_exp",
+                n_start=10,
+            ),
+        )
+        sm.set_training_values(Xt, Yt, is_acting=is_acting)
+        sm.train()
+        y_s = sm.predict_values(Xt)[:, 0]
+        pred_RMSE = np.linalg.norm(y_s - Yt) / len(Yt)
+
+        y_sv = sm.predict_variances(Xt)[:, 0]
+        var_RMSE = np.linalg.norm(y_sv) / len(Yt)
+        self.assertTrue(pred_RMSE < 1e-7)
+        print("Pred_RMSE", pred_RMSE)
+        self.assertTrue(var_RMSE < 1e-7)
+        self.assertTrue(
+            np.linalg.norm(
+                sm.predict_values(
+                    np.array(
+                        [
+                            [0.0, 1.0, 64.0, 4.0, 56.0, 37.0, 35.0, 1.0, 2.0, 1.0, 1.0],
+                            [1.0, 0.0, 31.0, 92.0, 24.0, 3.0, 17.0, 1.0, 2.0, 1.0, 1.0],
+                            [2.0, 1.0, 28.0, 60.0, 77.0, 66.0, 9.0, 0.0, 1.0, 1.0, 1.0],
+                            [
+                                3.0,
+                                1.0,
+                                50.0,
+                                40.0,
+                                99.0,
+                                35.0,
+                                51.0,
+                                2.0,
+                                1.0,
+                                1.0,
+                                2.0,
+                            ],
+                        ]
+                    )
+                )[:, 0]
+                - sm.predict_values(
+                    np.array(
+                        [
+                            [0.0, 1.0, 64.0, 4.0, 6.0, 7.0, 35.0, 1.0, 2.0, 1.0, 1.0],
+                            [
+                                1.0,
+                                0.0,
+                                31.0,
+                                92.0,
+                                24.0,
+                                30.0,
+                                17.0,
+                                0.0,
+                                2.0,
+                                1.0,
+                                1.0,
+                            ],
+                            [2.0, 1.0, 28.0, 60.0, 7.0, 66.0, 9.0, 0.0, 2.0, 1.0, 1.0],
+                            [
+                                3.0,
+                                1.0,
+                                50.0,
+                                40.0,
+                                99.0,
+                                35.0,
+                                51.0,
+                                0.0,
+                                0.0,
+                                1.0,
+                                2.0,
+                            ],
+                        ]
+                    )
+                )[:, 0]
+            )
+            < 1e-8
+        )
+        self.assertTrue(
+            np.linalg.norm(
+                sm.predict_values(
+                    np.array(
+                        [[1.0, 0.0, 31.0, 92.0, 24.0, 3.0, 17.0, 1.0, 2.0, 1.0, 1.0]]
+                    )
+                )
+                - sm.predict_values(
+                    np.array(
+                        [[1.0, 0.0, 31.0, 92.0, 24.0, 3.0, 17.0, 1.0, 1.0, 1.0, 1.0]]
+                    )
+                )
+            )
+            > 1e-8
+        )
+
+    def run_mixed_discrete_design_space_example(self):
+        import numpy as np
+        from smt.utils.design_space import (
+            DesignSpace,
+            FloatVariable,
+            IntegerVariable,
+            OrdinalVariable,
+            CategoricalVariable,
+        )
+
+        ds = DesignSpace(
+            [
+                CategoricalVariable(
+                    ["A", "B"]
+                ),  # x0 categorical: A or B; order is not relevant
+                OrdinalVariable(
+                    ["C", "D", "E"]
+                ),  # x1 ordinal: C, D or E; order is relevant
+                IntegerVariable(
+                    0, 2
+                ),  # x2 integer between 0 and 2 (inclusive): 0, 1, 2
+                FloatVariable(0, 1),  # c3 continuous between 0 and 1
+            ]
+        )
+
+        # Sample the design space
+        # Note: is_acting_sampled specifies for each design variable whether it is acting or not
+        x_sampled, is_acting_sampled = ds.sample_valid_x(100, random_state=42)
+
+        # Correct design vectors: round discrete variables, correct hierarchical variables
+        x_corr, is_acting = ds.correct_get_acting(
+            np.array(
+                [
+                    [0, 0, 2, 0.25],
+                    [0, 2, 1, 0.75],
+                ]
+            )
+        )
+        print(is_acting)
+
+    def run_hierarchical_design_space_example(self):
+        import numpy as np
+        from smt.utils.design_space import (
+            DesignSpace,
+            FloatVariable,
+            IntegerVariable,
+            OrdinalVariable,
+            CategoricalVariable,
+        )
+        from smt.applications.mixed_integer import MixedIntegerKrigingModel
+        from smt.surrogate_models import MixIntKernelType, MixHrcKernelType, KRG
+
+        ds = DesignSpace(
+            [
+                CategoricalVariable(
+                    ["A", "B"]
+                ),  # x0 categorical: A or B; order is not relevant
+                OrdinalVariable(
+                    ["C", "D", "E"]
+                ),  # x1 ordinal: C, D or E; order is relevant
+                IntegerVariable(
+                    0, 2
+                ),  # x2 integer between 0 and 2 (inclusive): 0, 1, 2
+                FloatVariable(0, 1),  # c3 continuous between 0 and 1
+            ]
+        )
+
+        # Declare that x1 is acting if x0 == A
+        ds.declare_decreed_var(decreed_var=1, meta_var=0, meta_value="A")
+
+        # Nested hierarchy is possible: activate x2 if x1 == C or D
+        # Note: only if ConfigSpace is installed! pip install smt[cs]
+        ds.declare_decreed_var(decreed_var=2, meta_var=1, meta_value=["C", "D"])
+
+        # It is also possible to explicitly forbid two values from occurring simultaneously
+        # Note: only if ConfigSpace is installed! pip install smt[cs]
+        ds.add_value_constraint(
+            var1=0, value1="A", var2=2, value2=[0, 1]
+        )  # Forbid x0 == A && x2 == 0 or 1
+
+        # Sample the design space
+        # Note: is_acting_sampled specifies for each design variable whether it is acting or not
+        Xt, is_acting_sampled = ds.sample_valid_x(100, random_state=42)
+        rng = np.random.default_rng(42)
+        Yt = 4 * rng.random(100) - 2 + Xt[:, 0] + Xt[:, 1] - Xt[:, 2] - Xt[:, 3]
+        # Correct design vectors: round discrete variables, correct hierarchical variables
+        x_corr, is_acting = ds.correct_get_acting(
+            np.array(
+                [
+                    [0, 0, 2, 0.25],
+                    [0, 2, 1, 0.75],
+                    [1, 2, 1, 0.66],
+                ]
+            )
+        )
+
+        # Observe the hierarchical behavior:
+        assert np.all(
+            is_acting
+            == np.array(
+                [
+                    [True, True, True, True],
+                    [
+                        True,
+                        True,
+                        False,
+                        True,
+                    ],  # x2 is not acting if x1 != C or D (0 or 1)
+                    [
+                        True,
+                        False,
+                        False,
+                        True,
+                    ],  # x1 is not acting if x0 != A, and x2 is not acting because x1 is not acting
+                ]
+            )
+        )
+        assert np.all(
+            x_corr
+            == np.array(
+                [
+                    [0, 0, 2, 0.25],
+                    [0, 2, 0, 0.75],
+                    # x2 is not acting, so it is corrected ("imputed") to its non-acting value (0 for discrete vars)
+                    [1, 0, 0, 0.66],  # x1 and x2 are imputed
+                ]
+            )
+        )
+
+        sm = MixedIntegerKrigingModel(
+            surrogate=KRG(
+                design_space=ds,
+                categorical_kernel=MixIntKernelType.HOMO_HSPHERE,
+                hierarchical_kernel=MixHrcKernelType.ALG_KERNEL,
+                theta0=[1e-2],
+                corr="abs_exp",
+                n_start=5,
+            ),
+        )
+        sm.set_training_values(Xt, Yt)
+        sm.train()
+        y_s = sm.predict_values(Xt)[:, 0]
+        pred_RMSE = np.linalg.norm(y_s - Yt) / len(Yt)
+
+        y_sv = sm.predict_variances(Xt)[:, 0]
+        var_RMSE = np.linalg.norm(y_sv) / len(Yt)
+        self.assertTrue(pred_RMSE < 1e-7)
+        print("Pred_RMSE", pred_RMSE)
+        self.assertTrue(
+            np.linalg.norm(
+                sm.predict_values(
+                    np.array(
+                        [
+                            [0, 2, 1, 0.75],
+                            [1, 2, 1, 0.66],
+                            [0, 2, 1, 0.75],
+                        ]
+                    )
+                )[:, 0]
+                - sm.predict_values(
+                    np.array(
+                        [
+                            [0, 2, 2, 0.75],
+                            [1, 1, 2, 0.66],
+                            [0, 2, 0, 0.75],
+                        ]
+                    )
+                )[:, 0]
+            )
+            < 1e-8
+        )
+        self.assertTrue(
+            np.linalg.norm(
+                sm.predict_values(np.array([[0, 0, 2, 0.25]]))
+                - sm.predict_values(np.array([[0, 0, 2, 0.8]]))
+            )
+            > 1e-8
+        )
+
+    def run_hierarchical_design_space_example_CR_categorical_decreed(self):
+        import numpy as np
+        from smt.utils.design_space import (
+            DesignSpace,
+            FloatVariable,
+            IntegerVariable,
+            OrdinalVariable,
+            CategoricalVariable,
+        )
+        from smt.applications.mixed_integer import MixedIntegerKrigingModel
+        from smt.surrogate_models import MixIntKernelType, MixHrcKernelType, KRG
+
+        ds = DesignSpace(
+            [
+                CategoricalVariable(
+                    ["A", "B"]
+                ),  # x0 categorical: A or B; order is not relevant
+                CategoricalVariable(
+                    ["C", "D", "E"]
+                ),  # x1 ordinal: C, D or E; order is relevant
+                CategoricalVariable(
+                    ["tata", "tutu", "toto"]
+                ),  # x2 integer between 0 and 2 (inclusive): 0, 1, 2
+                FloatVariable(0, 1),  # c3 continuous between 0 and 1
+            ]
+        )
+
+        # Declare that x1 is acting if x0 == A
+        ds.declare_decreed_var(decreed_var=1, meta_var=0, meta_value="A")
+
+        # Nested hierarchy is possible: activate x2 if x1 == C or D
+        # Note: only if ConfigSpace is installed! pip install smt[cs]
+        ds.declare_decreed_var(decreed_var=2, meta_var=1, meta_value=["C", "D"])
+
+        # It is also possible to explicitly forbid two values from occurring simultaneously
+        # Note: only if ConfigSpace is installed! pip install smt[cs]
+        # ds.add_value_constraint(
+        #    var1=0, value1="A", var2=2, value2=["tata","tutu"]
+        # )  # Forbid x0 == A && x2 == 0 or 1
+
+        # Sample the design space
+        # Note: is_acting_sampled specifies for each design variable whether it is acting or not
+        Xt, is_acting_sampled = ds.sample_valid_x(100, random_state=42)
+        rng = np.random.default_rng(42)
+        Yt = 4 * rng.random(100) - 2 + Xt[:, 0] + Xt[:, 1] - Xt[:, 2] - Xt[:, 3]
+        # Correct design vectors: round discrete variables, correct hierarchical variables
+        x_corr, is_acting = ds.correct_get_acting(
+            np.array(
+                [
+                    [0, 0, 2, 0.25],
+                    [0, 2, 1, 0.75],
+                    [1, 2, 1, 0.66],
+                ]
+            )
+        )
+
+        # Observe the hierarchical behavior:
+        self.assertTrue(
+            np.all(
+                is_acting
+                == np.array(
+                    [
+                        [True, True, True, True],
+                        [
+                            True,
+                            True,
+                            False,
+                            True,
+                        ],  # x2 is not acting if x1 != C or D (0 or 1)
+                        [
+                            True,
+                            False,
+                            False,
+                            True,
+                        ],  # x1 is not acting if x0 != A, and x2 is not acting because x1 is not acting
+                    ]
+                )
+            )
+        )
+        self.assertTrue(
+            np.all(
+                x_corr
+                == np.array(
+                    [
+                        [0, 0, 2, 0.25],
+                        [0, 2, 0, 0.75],
+                        # x2 is not acting, so it is corrected ("imputed") to its non-acting value (0 for discrete vars)
+                        [1, 0, 0, 0.66],  # x1 and x2 are imputed
+                    ]
+                )
+            )
+        )
+
+        sm = MixedIntegerKrigingModel(
+            surrogate=KRG(
+                design_space=ds,
+                categorical_kernel=MixIntKernelType.CONT_RELAX,
+                hierarchical_kernel=MixHrcKernelType.ALG_KERNEL,
+                theta0=[1e-2],
+                corr="abs_exp",
+                n_start=5,
+            ),
+        )
+        sm.set_training_values(Xt, Yt)
+        sm.train()
+        y_s = sm.predict_values(Xt)[:, 0]
+        pred_RMSE = np.linalg.norm(y_s - Yt) / len(Yt)
+
+        y_sv = sm.predict_variances(Xt)[:, 0]
+        var_RMSE = np.linalg.norm(y_sv) / len(Yt)
+
+        self.assertTrue(
+            np.linalg.norm(
+                sm.predict_values(
+                    np.array(
+                        [
+                            [0, 2, 1, 0.75],
+                            [1, 2, 1, 0.66],
+                            [0, 2, 1, 0.75],
+                        ]
+                    )
+                )[:, 0]
+                - sm.predict_values(
+                    np.array(
+                        [
+                            [0, 2, 2, 0.75],
+                            [1, 1, 2, 0.66],
+                            [0, 2, 0, 0.75],
+                        ]
+                    )
+                )[:, 0]
+            )
+            < 1e-8
+        )
+        self.assertTrue(
+            np.linalg.norm(
+                sm.predict_values(np.array([[0, 0, 2, 0.25]]))
+                - sm.predict_values(np.array([[0, 0, 2, 0.8]]))
+            )
+            > 1e-8
+        )
+
+    def run_hierarchical_design_space_example_GD_categorical_decreed(self):
+        import numpy as np
+        from smt.utils.design_space import (
+            DesignSpace,
+            FloatVariable,
+            IntegerVariable,
+            OrdinalVariable,
+            CategoricalVariable,
+        )
+        from smt.applications.mixed_integer import MixedIntegerKrigingModel
+        from smt.surrogate_models import MixIntKernelType, MixHrcKernelType, KRG
+
+        ds = DesignSpace(
+            [
+                CategoricalVariable(
+                    ["A", "B"]
+                ),  # x0 categorical: A or B; order is not relevant
+                CategoricalVariable(
+                    ["C", "D", "E"]
+                ),  # x1 ordinal: C, D or E; order is relevant
+                CategoricalVariable(
+                    ["tata", "tutu", "toto"]
+                ),  # x2 integer between 0 and 2 (inclusive): 0, 1, 2
+                FloatVariable(0, 1),  # c3 continuous between 0 and 1
+            ]
+        )
+
+        # Declare that x1 is acting if x0 == A
+        ds.declare_decreed_var(decreed_var=1, meta_var=0, meta_value="A")
+
+        # Nested hierarchy is possible: activate x2 if x1 == C or D
+        # Note: only if ConfigSpace is installed! pip install smt[cs]
+        ds.declare_decreed_var(decreed_var=2, meta_var=1, meta_value=["C", "D"])
+
+        # It is also possible to explicitly forbid two values from occurring simultaneously
+        # Note: only if ConfigSpace is installed! pip install smt[cs]
+        # ds.add_value_constraint(
+        #    var1=0, value1="A", var2=2, value2=["tata","tutu"]
+        # )  # Forbid x0 == A && x2 == 0 or 1
+
+        # Sample the design space
+        # Note: is_acting_sampled specifies for each design variable whether it is acting or not
+        Xt, is_acting_sampled = ds.sample_valid_x(100, random_state=42)
+        rng = np.random.default_rng(42)
+        Yt = 4 * rng.random(100) - 2 + Xt[:, 0] + Xt[:, 1] - Xt[:, 2] - Xt[:, 3]
+        # Correct design vectors: round discrete variables, correct hierarchical variables
+        x_corr, is_acting = ds.correct_get_acting(
+            np.array(
+                [
+                    [0, 0, 2, 0.25],
+                    [0, 2, 1, 0.75],
+                    [1, 2, 1, 0.66],
+                ]
+            )
+        )
+
+        # Observe the hierarchical behavior:
+        self.assertTrue(
+            np.all(
+                is_acting
+                == np.array(
+                    [
+                        [True, True, True, True],
+                        [
+                            True,
+                            True,
+                            False,
+                            True,
+                        ],  # x2 is not acting if x1 != C or D (0 or 1)
+                        [
+                            True,
+                            False,
+                            False,
+                            True,
+                        ],  # x1 is not acting if x0 != A, and x2 is not acting because x1 is not acting
+                    ]
+                )
+            )
+        )
+        self.assertTrue(
+            np.all(
+                x_corr
+                == np.array(
+                    [
+                        [0, 0, 2, 0.25],
+                        [0, 2, 0, 0.75],
+                        # x2 is not acting, so it is corrected ("imputed") to its non-acting value (0 for discrete vars)
+                        [1, 0, 0, 0.66],  # x1 and x2 are imputed
+                    ]
+                )
+            )
+        )
+
+        sm = MixedIntegerKrigingModel(
+            surrogate=KRG(
+                design_space=ds,
+                categorical_kernel=MixIntKernelType.GOWER,
+                hierarchical_kernel=MixHrcKernelType.ALG_KERNEL,
+                theta0=[1e-2],
+                corr="abs_exp",
+                n_start=5,
+            ),
+        )
+        sm.set_training_values(Xt, Yt)
+        sm.train()
+        y_s = sm.predict_values(Xt)[:, 0]
+        pred_RMSE = np.linalg.norm(y_s - Yt) / len(Yt)
+
+        y_sv = sm.predict_variances(Xt)[:, 0]
+        var_RMSE = np.linalg.norm(y_sv) / len(Yt)
+
+        self.assertTrue(
+            np.linalg.norm(
+                sm.predict_values(
+                    np.array(
+                        [
+                            [0, 2, 1, 0.75],
+                            [1, 2, 1, 0.66],
+                            [0, 2, 1, 0.75],
+                        ]
+                    )
+                )[:, 0]
+                - sm.predict_values(
+                    np.array(
+                        [
+                            [0, 2, 2, 0.75],
+                            [1, 1, 2, 0.66],
+                            [0, 2, 0, 0.75],
+                        ]
+                    )
+                )[:, 0]
+            )
+            < 1e-8
+        )
+        self.assertTrue(
+            np.linalg.norm(
+                sm.predict_values(np.array([[0, 0, 2, 0.25]]))
+                - sm.predict_values(np.array([[0, 0, 2, 0.8]]))
+            )
+            > 1e-8
+        )
+
+    def run_hierarchical_design_space_example_HH_categorical_decreed(self):
+        import numpy as np
+        from smt.utils.design_space import (
+            DesignSpace,
+            FloatVariable,
+            IntegerVariable,
+            OrdinalVariable,
+            CategoricalVariable,
+        )
+        from smt.applications.mixed_integer import MixedIntegerKrigingModel
+        from smt.surrogate_models import MixIntKernelType, MixHrcKernelType, KRG
+
+        ds = DesignSpace(
+            [
+                CategoricalVariable(
+                    ["A", "B"]
+                ),  # x0 categorical: A or B; order is not relevant
+                CategoricalVariable(
+                    ["C", "D", "E"]
+                ),  # x1 ordinal: C, D or E; order is relevant
+                CategoricalVariable(
+                    ["tata", "tutu", "toto"]
+                ),  # x2 integer between 0 and 2 (inclusive): 0, 1, 2
+                FloatVariable(0, 1),  # c3 continuous between 0 and 1
+            ]
+        )
+
+        # Declare that x1 is acting if x0 == A
+        ds.declare_decreed_var(decreed_var=1, meta_var=0, meta_value="A")
+
+        # Nested hierarchy is possible: activate x2 if x1 == C or D
+        # Note: only if ConfigSpace is installed! pip install smt[cs]
+        ds.declare_decreed_var(decreed_var=2, meta_var=1, meta_value=["C", "D"])
+
+        # It is also possible to explicitly forbid two values from occurring simultaneously
+        # Note: only if ConfigSpace is installed! pip install smt[cs]
+        # ds.add_value_constraint(
+        #    var1=0, value1="A", var2=2, value2=["tata","tutu"]
+        # )  # Forbid x0 == A && x2 == 0 or 1
+
+        # Sample the design space
+        # Note: is_acting_sampled specifies for each design variable whether it is acting or not
+        Xt, is_acting_sampled = ds.sample_valid_x(100, random_state=42)
+        rng = np.random.default_rng(42)
+        Yt = 4 * rng.random(100) - 2 + Xt[:, 0] + Xt[:, 1] - Xt[:, 2] - Xt[:, 3]
+        # Correct design vectors: round discrete variables, correct hierarchical variables
+        x_corr, is_acting = ds.correct_get_acting(
+            np.array(
+                [
+                    [0, 0, 2, 0.25],
+                    [0, 2, 1, 0.75],
+                    [1, 2, 1, 0.66],
+                ]
+            )
+        )
+
+        # Observe the hierarchical behavior:
+        self.assertTrue(
+            np.all(
+                is_acting
+                == np.array(
+                    [
+                        [True, True, True, True],
+                        [
+                            True,
+                            True,
+                            False,
+                            True,
+                        ],  # x2 is not acting if x1 != C or D (0 or 1)
+                        [
+                            True,
+                            False,
+                            False,
+                            True,
+                        ],  # x1 is not acting if x0 != A, and x2 is not acting because x1 is not acting
+                    ]
+                )
+            )
+        )
+        self.assertTrue(
+            np.all(
+                x_corr
+                == np.array(
+                    [
+                        [0, 0, 2, 0.25],
+                        [0, 2, 0, 0.75],
+                        # x2 is not acting, so it is corrected ("imputed") to its non-acting value (0 for discrete vars)
+                        [1, 0, 0, 0.66],  # x1 and x2 are imputed
+                    ]
+                )
+            )
+        )
+
+        sm = MixedIntegerKrigingModel(
+            surrogate=KRG(
+                design_space=ds,
+                categorical_kernel=MixIntKernelType.HOMO_HSPHERE,
+                hierarchical_kernel=MixHrcKernelType.ALG_KERNEL,
+                theta0=[1e-2],
+                corr="abs_exp",
+                n_start=5,
+            ),
+        )
+        sm.set_training_values(Xt, Yt)
+        sm.train()
+        y_s = sm.predict_values(Xt)[:, 0]
+        pred_RMSE = np.linalg.norm(y_s - Yt) / len(Yt)
+
+        y_sv = sm.predict_variances(Xt)[:, 0]
+        var_RMSE = np.linalg.norm(y_sv) / len(Yt)
+
+        self.assertTrue(
+            np.linalg.norm(
+                sm.predict_values(
+                    np.array(
+                        [
+                            [0, 2, 1, 0.75],
+                            [1, 2, 1, 0.66],
+                            [0, 2, 1, 0.75],
+                        ]
+                    )
+                )[:, 0]
+                - sm.predict_values(
+                    np.array(
+                        [
+                            [0, 2, 2, 0.75],
+                            [1, 1, 2, 0.66],
+                            [0, 2, 0, 0.75],
+                        ]
+                    )
+                )[:, 0]
+            )
+            < 1e-8
+        )
+        self.assertTrue(
+            np.linalg.norm(
+                sm.predict_values(np.array([[0, 0, 2, 0.25]]))
+                - sm.predict_values(np.array([[0, 0, 2, 0.8]]))
+            )
+            > 1e-8
+        )
+
+    def run_hierarchical_variables_Goldstein(self):
+        import numpy as np
+        from smt.utils.design_space import (
+            DesignSpace,
+            CategoricalVariable,
+            IntegerVariable,
+            FloatVariable,
+        )
+        from smt.applications.mixed_integer import MixedIntegerKrigingModel
+        from smt.surrogate_models import MixIntKernelType, MixHrcKernelType, KRG
+
+        def f_hv(X):
+            import numpy as np
+
+            def H(x1, x2, x3, x4, z3, z4, x5, cos_term):
+                import numpy as np
+
+                h = (
+                    53.3108
+                    + 0.184901 * x1
+                    - 5.02914 * x1**3 * 10 ** (-6)
+                    + 7.72522 * x1**z3 * 10 ** (-8)
+                    - 0.0870775 * x2
+                    - 0.106959 * x3
+                    + 7.98772 * x3**z4 * 10 ** (-6)
+                    + 0.00242482 * x4
+                    + 1.32851 * x4**3 * 10 ** (-6)
+                    - 0.00146393 * x1 * x2
+                    - 0.00301588 * x1 * x3
+                    - 0.00272291 * x1 * x4
+                    + 0.0017004 * x2 * x3
+                    + 0.0038428 * x2 * x4
+                    - 0.000198969 * x3 * x4
+                    + 1.86025 * x1 * x2 * x3 * 10 ** (-5)
+                    - 1.88719 * x1 * x2 * x4 * 10 ** (-6)
+                    + 2.50923 * x1 * x3 * x4 * 10 ** (-5)
+                    - 5.62199 * x2 * x3 * x4 * 10 ** (-5)
+                )
+                if cos_term:
+                    h += 5.0 * np.cos(2.0 * np.pi * (x5 / 100.0)) - 2.0
+                return h
+
+            def f1(x1, x2, z1, z2, z3, z4, x5, cos_term):
+                c1 = z2 == 0
+                c2 = z2 == 1
+                c3 = z2 == 2
+
+                c4 = z3 == 0
+                c5 = z3 == 1
+                c6 = z3 == 2
+
+                y = (
+                    c4
+                    * (
+                        c1 * H(x1, x2, 20, 20, z3, z4, x5, cos_term)
+                        + c2 * H(x1, x2, 50, 20, z3, z4, x5, cos_term)
+                        + c3 * H(x1, x2, 80, 20, z3, z4, x5, cos_term)
+                    )
+                    + c5
+                    * (
+                        c1 * H(x1, x2, 20, 50, z3, z4, x5, cos_term)
+                        + c2 * H(x1, x2, 50, 50, z3, z4, x5, cos_term)
+                        + c3 * H(x1, x2, 80, 50, z3, z4, x5, cos_term)
+                    )
+                    + c6
+                    * (
+                        c1 * H(x1, x2, 20, 80, z3, z4, x5, cos_term)
+                        + c2 * H(x1, x2, 50, 80, z3, z4, x5, cos_term)
+                        + c3 * H(x1, x2, 80, 80, z3, z4, x5, cos_term)
+                    )
+                )
+                return y
+
+            def f2(x1, x2, x3, z2, z3, z4, x5, cos_term):
+                c1 = z2 == 0
+                c2 = z2 == 1
+                c3 = z2 == 2
+
+                y = (
+                    c1 * H(x1, x2, x3, 20, z3, z4, x5, cos_term)
+                    + c2 * H(x1, x2, x3, 50, z3, z4, x5, cos_term)
+                    + c3 * H(x1, x2, x3, 80, z3, z4, x5, cos_term)
+                )
+                return y
+
+            def f3(x1, x2, x4, z1, z3, z4, x5, cos_term):
+                c1 = z1 == 0
+                c2 = z1 == 1
+                c3 = z1 == 2
+
+                y = (
+                    c1 * H(x1, x2, 20, x4, z3, z4, x5, cos_term)
+                    + c2 * H(x1, x2, 50, x4, z3, z4, x5, cos_term)
+                    + c3 * H(x1, x2, 80, x4, z3, z4, x5, cos_term)
+                )
+                return y
+
+            y = []
+            for x in X:
+                if x[0] == 0:
+                    y.append(
+                        f1(x[2], x[3], x[7], x[8], x[9], x[10], x[6], cos_term=x[1])
+                    )
+                elif x[0] == 1:
+                    y.append(
+                        f2(x[2], x[3], x[4], x[8], x[9], x[10], x[6], cos_term=x[1])
+                    )
+                elif x[0] == 2:
+                    y.append(
+                        f3(x[2], x[3], x[5], x[7], x[9], x[10], x[6], cos_term=x[1])
+                    )
+                elif x[0] == 3:
+                    y.append(
+                        H(x[2], x[3], x[4], x[5], x[9], x[10], x[6], cos_term=x[1])
+                    )
+            return np.array(y)
+
+        design_space = DesignSpace(
+            [
+                CategoricalVariable(values=[0, 1, 2, 3]),  # meta
+                IntegerVariable(0, 1),  # x1
+                FloatVariable(0, 100),  # x2
+                FloatVariable(0, 100),
+                FloatVariable(0, 100),
+                FloatVariable(0, 100),
+                FloatVariable(0, 100),
+                IntegerVariable(0, 2),  # x7
+                IntegerVariable(0, 2),
+                IntegerVariable(0, 2),
+                IntegerVariable(0, 2),
+            ]
+        )
+
+        # x4 is acting if meta == 1, 3
+        design_space.declare_decreed_var(decreed_var=4, meta_var=0, meta_value=[1, 3])
+        # x5 is acting if meta == 2, 3
+        design_space.declare_decreed_var(decreed_var=5, meta_var=0, meta_value=[2, 3])
+        # x7 is acting if meta == 0, 2
+        design_space.declare_decreed_var(decreed_var=7, meta_var=0, meta_value=[0, 2])
+        # x8 is acting if meta == 0, 1
+        design_space.declare_decreed_var(decreed_var=8, meta_var=0, meta_value=[0, 1])
+
+        # Sample from the design spaces, correctly considering hierarchy
+        n_doe = 15
+        Xt, Xt_is_acting = design_space.sample_valid_x(n_doe, random_state=42)
+        Yt = f_hv(Xt)
+
+        sm = MixedIntegerKrigingModel(
+            surrogate=KRG(
+                design_space=design_space,
+                categorical_kernel=MixIntKernelType.HOMO_HSPHERE,
+                hierarchical_kernel=MixHrcKernelType.ALG_KERNEL,  # ALG or ARC
+                theta0=[1e-2],
+                corr="abs_exp",
+                n_start=5,
+            ),
+        )
+        sm.set_training_values(Xt, Yt, is_acting=Xt_is_acting)
+        sm.train()
+        y_s = sm.predict_values(Xt)[:, 0]
+        pred_RMSE = np.linalg.norm(y_s - Yt) / len(Yt)
+
+        y_sv = sm.predict_variances(Xt)[:, 0]
+        var_RMSE = np.linalg.norm(y_sv) / len(Yt)
+
+    def test_hierarchical_variables_NN(self):
+        problem = HierarchicalNeuralNetwork()
+        ds = problem.design_space
+        self.assertEqual(ds.n_dv, 8)
+        n_doe = 100
+
+        ds_sampling = DesignSpace(ds.design_variables[1:])
+        sampling = MixedIntegerSamplingMethod(
+            LHS, ds_sampling, criterion="ese", random_state=42
+        )
+        x_cont = sampling(3 * n_doe)
+
+        xdoe1 = np.zeros((n_doe, 8))
+        x_cont2 = x_cont[:n_doe, :5]
+        xdoe1[:, 0] = np.zeros(n_doe)
+        xdoe1[:, 1:6] = x_cont2
+        ydoe1 = problem(xdoe1)
+
+        xdoe1 = np.zeros((n_doe, 8))
+        xdoe1[:, 0] = np.zeros(n_doe)
+        xdoe1[:, 1:6] = x_cont2
+
+        xdoe2 = np.zeros((n_doe, 8))
+        x_cont2 = x_cont[n_doe : 2 * n_doe, :6]
+        xdoe2[:, 0] = np.ones(n_doe)
+        xdoe2[:, 1:7] = x_cont2
+        ydoe2 = problem(xdoe2)
+
+        xdoe2 = np.zeros((n_doe, 8))
+        xdoe2[:, 0] = np.ones(n_doe)
+        xdoe2[:, 1:7] = x_cont2
+
+        xdoe3 = np.zeros((n_doe, 8))
+        xdoe3[:, 0] = 2 * np.ones(n_doe)
+        xdoe3[:, 1:] = x_cont[2 * n_doe :, :]
+        ydoe3 = problem(xdoe3)
+
+        Xt = np.concatenate((xdoe1, xdoe2, xdoe3), axis=0)
+        Yt = np.concatenate((ydoe1, ydoe2, ydoe3), axis=0)
+        sm = MixedIntegerKrigingModel(
+            surrogate=KRG(
+                design_space=problem.design_space,
+                categorical_kernel=MixIntKernelType.HOMO_HSPHERE,
+                hierarchical_kernel=MixHrcKernelType.ALG_KERNEL,
+                theta0=[1e-2],
+                corr="abs_exp",
+                n_start=5,
+            ),
+        )
+        sm.set_training_values(Xt, Yt)
+        sm.train()
+        y_s = sm.predict_values(Xt)[:, 0]
+        pred_RMSE = np.linalg.norm(y_s - Yt) / len(Yt)
+
+        y_sv = sm.predict_variances(Xt)[:, 0]
+        var_RMSE = np.linalg.norm(y_sv) / len(Yt)
+        self.assertTrue(pred_RMSE < 1e-7)
+        print("Pred_RMSE", pred_RMSE)
+        self.assertTrue(var_RMSE < 1e-7)
+        self.assertTrue(
+            np.linalg.norm(
+                sm.predict_values(
+                    np.array(
+                        [
+                            [0, -1, -2, 8, 0, 2, 0, 0],
+                            [1, -1, -2, 16, 1, 2, 1, 0],
+                            [2, -1, -2, 32, 2, 2, 1, -2],
+                        ]
+                    )
+                )[:, 0]
+                - sm.predict_values(
+                    np.array(
+                        [
+                            [0, -1, -2, 8, 0, 2, 10, 10],
+                            [1, -1, -2, 16, 1, 2, 1, 10],
+                            [2, -1, -2, 32, 2, 2, 1, -2],
+                        ]
+                    )
+                )[:, 0]
+            )
+            < 1e-8
+        )
+        self.assertTrue(
+            np.linalg.norm(
+                sm.predict_values(np.array([[0, -1, -2, 8, 0, 2, 0, 0]]))
+                - sm.predict_values(np.array([[0, -1, -2, 8, 0, 12, 10, 10]]))
+            )
+            > 1e-8
+        )
+
+    def test_mixed_gower_2D(self):
+        xt = np.array([[0, 5], [2, -1], [4, 0.5]])
+        yt = np.array([[0.0], [1.0], [1.5]])
+        design_space = DesignSpace(
+            [
+                CategoricalVariable(["0.0", "1.0", " 2.0", "3.0", "4.0"]),
+                FloatVariable(-5, 5),
+            ]
+        )
+
+        # Surrogate
+        sm = MixedIntegerKrigingModel(
+            surrogate=KRG(
+                design_space=design_space,
+                theta0=[1e-2],
+                corr="abs_exp",
+                categorical_kernel=MixIntKernelType.GOWER,
+            ),
+        )
+        sm.set_training_values(xt, yt)
+        sm.train()
+
+        # DOE for validation
+        x = np.linspace(0, 4, 5)
+        x2 = np.linspace(-5, 5, 21)
+        x1 = []
+        for element in itertools.product(x, x2):
+            x1.append(np.array(element))
+        x_pred = np.array(x1)
+
+        y = sm.predict_values(x_pred)
+        yvar = sm.predict_variances(x_pred)
+
+        # prediction are correct on known points
+        self.assertAlmostEqual(y[20, 0], 0)
+        self.assertAlmostEqual(y[50, 0], 1)
+        self.assertAlmostEqual(y[95, 0], 1.5)
+        self.assertTrue(np.abs(np.sum(np.array([y[20], y[50], y[95]]) - yt)) < 1e-6)
+        self.assertTrue(np.abs(np.sum(np.array([yvar[20], yvar[50], yvar[95]]))) < 1e-6)
+
+        self.assertEqual(np.shape(y), (105, 1))
+
+    def test_mixed_CR_2D(self):
+        xt = np.array([[0, 5], [2, -1], [4, 0.5]])
+        yt = np.array([[0.0], [1.0], [1.5]])
+        design_space = DesignSpace(
+            [
+                CategoricalVariable(["0.0", "1.0", " 2.0", "3.0", "4.0"]),
+                FloatVariable(-5, 5),
+            ]
+        )
+
+        # Surrogate
+        sm = MixedIntegerKrigingModel(
+            surrogate=KRG(
+                design_space=design_space,
+                theta0=[1e-2],
+                corr="abs_exp",
+                categorical_kernel=MixIntKernelType.GOWER,
+            ),
+        )
+        sm.set_training_values(xt, yt)
+        sm.train()
+
+        # DOE for validation
+        x = np.linspace(0, 4, 5)
+        x2 = np.linspace(-5, 5, 21)
+        x1 = []
+        for element in itertools.product(x, x2):
+            x1.append(np.array(element))
+        x_pred = np.array(x1)
+
+        y = sm.predict_values(x_pred)
+        yvar = sm.predict_variances(x_pred)
+
+        # prediction are correct on known points
+        self.assertAlmostEqual(y[20, 0], 0)
+        self.assertAlmostEqual(y[50, 0], 1)
+        self.assertAlmostEqual(y[95, 0], 1.5)
+        self.assertTrue(np.abs(np.sum(np.array([y[20], y[50], y[95]]) - yt)) < 1e-6)
+        self.assertTrue(np.abs(np.sum(np.array([yvar[20], yvar[50], yvar[95]]))) < 1e-6)
+
+        self.assertEqual(np.shape(y), (105, 1))
+
+    def test_mixed_CR_PLS_noisy_2D(self):
+        xt = np.array([[0, 5], [2, -1], [4, 0.5]])
+        yt = np.array([[0.0], [1.0], [1.5]])
+        design_space = DesignSpace(
+            [
+                CategoricalVariable(["0.0", "1.0", " 2.0", "3.0", "4.0"]),
+                FloatVariable(-5, 5),
+            ]
+        )
+        # Surrogate
+        sm = MixedIntegerKrigingModel(
+            surrogate=KPLS(
+                n_comp=1,
+                eval_noise=True,
+                design_space=design_space,
+                theta0=[1e-2],
+                categorical_kernel=MixIntKernelType.CONT_RELAX,
+                corr="abs_exp",
+            ),
+        )
+        sm.set_training_values(xt, yt)
+        sm.train()
+
+        # DOE for validation
+        x = np.linspace(0, 4, 5)
+        x2 = np.linspace(-5, 5, 21)
+        x1 = []
+        for element in itertools.product(x, x2):
+            x1.append(np.array(element))
+        x_pred = np.array(x1)
+
+        y = sm.predict_values(x_pred)
+        yvar = sm.predict_variances(x_pred)
+
+        # prediction are correct on known points
+        self.assertTrue(np.abs(np.sum(np.array([y[20], y[50], y[95]]) - yt)) < 1e-6)
+        self.assertTrue(np.abs(np.sum(np.array([yvar[20], yvar[50], yvar[95]]))) < 1e-6)
+
+        self.assertEqual(np.shape(y), (105, 1))
+
+    def test_mixed_homo_gaussian_2D(self):
+        xt = np.array([[0, 5], [2, -1], [4, 0.5]])
+        yt = np.array([[0.0], [1.0], [1.5]])
+        design_space = DesignSpace(
+            [
+                CategoricalVariable(["0.0", "1.0", " 2.0", "3.0", "4.0"]),
+                FloatVariable(-5, 5),
+            ]
+        )
+
+        # Surrogate
+        sm = MixedIntegerKrigingModel(
+            surrogate=KRG(
+                design_space=design_space,
+                theta0=[1e-2],
+                corr="abs_exp",
+                categorical_kernel=MixIntKernelType.EXP_HOMO_HSPHERE,
+            ),
+        )
+        sm.set_training_values(xt, yt)
+        sm.train()
+
+        # DOE for validation
+        x = np.linspace(0, 4, 5)
+        x2 = np.linspace(-5, 5, 21)
+        x1 = []
+        for element in itertools.product(x, x2):
+            x1.append(np.array(element))
+        x_pred = np.array(x1)
+
+        y = sm.predict_values(x_pred)
+        yvar = sm.predict_variances(x_pred)
+
+        # prediction are correct on known points
+        self.assertTrue(np.abs(np.sum(np.array([y[20], y[50], y[95]]) - yt)) < 1e-6)
+        self.assertTrue(np.abs(np.sum(np.array([yvar[20], yvar[50], yvar[95]]))) < 1e-6)
+
+        self.assertEqual(np.shape(y), (105, 1))
+
+    def test_mixed_homo_hyp_2D(self):
+        xt = np.array([[0, 5], [2, -1], [4, 0.5]])
+        yt = np.array([[0.0], [1.0], [1.5]])
+        design_space = DesignSpace(
+            [
+                CategoricalVariable(["0.0", "1.0", " 2.0", "3.0", "4.0"]),
+                FloatVariable(-5, 5),
+            ]
+        )
+
+        # Surrogate
+        sm = MixedIntegerKrigingModel(
+            surrogate=KRG(
+                design_space=design_space,
+                theta0=[1e-2],
+                categorical_kernel=MixIntKernelType.HOMO_HSPHERE,
+                corr="abs_exp",
+            ),
+        )
+        sm.set_training_values(xt, yt)
+        sm.train()
+
+        # DOE for validation
+        x = np.linspace(0, 4, 5)
+        x2 = np.linspace(-5, 5, 21)
+        x1 = []
+        for element in itertools.product(x, x2):
+            x1.append(np.array(element))
+        x_pred = np.array(x1)
+
+        y = sm.predict_values(x_pred)
+        yvar = sm.predict_variances(x_pred)
+
+        # prediction are correct on known points
+        self.assertTrue(np.abs(np.sum(np.array([y[20], y[50], y[95]]) - yt)) < 1e-6)
+        self.assertTrue(np.abs(np.sum(np.array([yvar[20], yvar[50], yvar[95]]))) < 1e-6)
+
+        self.assertEqual(np.shape(y), (105, 1))
+
+    def test_mixed_homo_gaussian_3D_PLS(self):
+        xt = np.array([[0.5, 0, 5], [2, 3, 4], [5, 2, -1], [-2, 4, 0.5]])
+        yt = np.array([[0.0], [3], [1.0], [1.5]])
+        design_space = DesignSpace(
+            [
+                FloatVariable(-5, 5),
+                CategoricalVariable(["0.0", "1.0", " 2.0", "3.0", "4.0"]),
+                FloatVariable(-5, 5),
+            ]
+        )
+
+        # Surrogate
+        sm = surrogate = KPLS(
+            design_space=design_space,
+            theta0=[1e-2],
+            n_comp=1,
+            categorical_kernel=MixIntKernelType.EXP_HOMO_HSPHERE,
+            cat_kernel_comps=[3],
+            corr="squar_exp",
+        )
+        sm.set_training_values(xt, yt)
+        sm.train()
+
+        # DOE for validation
+        x = np.linspace(0, 4, 5)
+        x2 = np.linspace(-5, 5, 21)
+        x1 = []
+        for element in itertools.product(x2, x, x2):
+            x1.append(np.array(element))
+        x_pred = np.array(x1)
+
+        i = 0
+        i += 1
+        y = sm.predict_values(x_pred)
+        yvar = sm.predict_variances(x_pred)
+
+        self.assertTrue((np.abs(np.sum(np.array(sm.predict_values(xt) - yt)))) < 1e-6)
+        self.assertTrue((np.abs(np.sum(np.array(sm.predict_variances(xt) - 0)))) < 1e-6)
+
+    def test_mixed_homo_gaussian_3D_PLS_cate(self):
+        xt = np.array([[0.5, 0, 5], [2, 3, 4], [5, 2, -1], [-2, 4, 0.5]])
+        yt = np.array([[0.0], [3], [1.0], [1.5]])
+        design_space = DesignSpace(
+            [
+                FloatVariable(-5, 5),
+                CategoricalVariable(["0.0", "1.0", " 2.0", "3.0", "4.0"]),
+                FloatVariable(-5, 5),
+            ]
+        )
+
+        # Surrogate
+        sm = KPLS(
+            design_space=design_space,
+            theta0=[1e-2],
+            n_comp=2,
+            corr="abs_exp",
+            cat_kernel_comps=[3],
+            categorical_kernel=MixIntKernelType.EXP_HOMO_HSPHERE,
+        )
+
+        sm.set_training_values(xt, yt)
+        sm.train()
+
+        # DOE for validation
+        x = np.linspace(0, 4, 5)
+        x2 = np.linspace(-5, 5, 21)
+        x1 = []
+        for element in itertools.product(x2, x, x2):
+            x1.append(np.array(element))
+        x_pred = np.array(x1)
+
+        i = 0
+        i += 1
+        y = sm.predict_values(x_pred)
+        yvar = sm.predict_variances(x_pred)
+
+        self.assertTrue((np.abs(np.sum(np.array(sm.predict_values(xt) - yt)))) < 1e-6)
+        self.assertTrue((np.abs(np.sum(np.array(sm.predict_variances(xt) - 0)))) < 1e-6)
+
+    def test_mixed_homo_hyp_3D_PLS_cate(self):
+        xt = np.array([[0.5, 0, 5], [2, 3, 4], [5, 2, -1], [-2, 4, 0.5]])
+        yt = np.array([[0.0], [3], [1.0], [1.5]])
+        design_space = DesignSpace(
+            [
+                FloatVariable(-5, 5),
+                CategoricalVariable(["0.0", "1.0", " 2.0", "3.0", "4.0"]),
+                FloatVariable(-5, 5),
+            ]
+        )
+
+        # Surrogate
+        sm = MixedIntegerKrigingModel(
+            surrogate=KPLS(
+                design_space=design_space,
+                theta0=[1e-2],
+                n_comp=1,
+                categorical_kernel=MixIntKernelType.HOMO_HSPHERE,
+                cat_kernel_comps=[3],
+                corr="squar_exp",
+            ),
+        )
+        sm.set_training_values(xt, yt)
+        sm.train()
+
+        # DOE for validation
+        x = np.linspace(0, 4, 5)
+        x2 = np.linspace(-5, 5, 21)
+        x1 = []
+        for element in itertools.product(x2, x, x2):
+            x1.append(np.array(element))
+        x_pred = np.array(x1)
+
+        i = 0
+        i += 1
+        y = sm.predict_values(x_pred)
+        yvar = sm.predict_variances(x_pred)
+
+        self.assertTrue((np.abs(np.sum(np.array(sm.predict_values(xt) - yt)))) < 1e-6)
+        self.assertTrue((np.abs(np.sum(np.array(sm.predict_variances(xt) - 0)))) < 1e-6)
+
+    def test_mixed_homo_gaussian_3D_ord_cate(self):
+        xt = np.array([[0.5, 0, 5], [2, 3, 4], [5, 2, -1], [-2, 4, 0.5]])
+        yt = np.array([[0.0], [3], [1.0], [1.5]])
+        design_space = DesignSpace(
+            [
+                CategoricalVariable(["0.0", "1.0", " 2.0", "3.0", "4.0"]),
+                FloatVariable(-5, 5),
+                CategoricalVariable(["0.0", "1.0", " 2.0", "3.0"]),
+            ]
+        )
+
+        # Surrogate
+        sm = MixedIntegerKrigingModel(
+            surrogate=KPLS(
+                design_space=design_space,
+                theta0=[1e-2],
+                n_comp=1,
+                categorical_kernel=MixIntKernelType.EXP_HOMO_HSPHERE,
+                cat_kernel_comps=[3, 2],
+                corr="squar_exp",
+            ),
+        )
+        sm.set_training_values(xt, yt)
+        sm.train()
+
+        # DOE for validation
+        x = np.linspace(0, 4, 5)
+        x2 = np.linspace(-5, 5, 21)
+        x3 = np.linspace(0, 3, 4)
+        x1 = []
+        for element in itertools.product(x, x2, x3):
+            x1.append(np.array(element))
+        x_pred = np.array(x1)
+
+        y = sm.predict_values(x_pred)
+        yvar = sm.predict_variances(x_pred)
+
+        # prediction are correct on known points
+        self.assertTrue((np.abs(np.sum(np.array(sm.predict_values(xt) - yt)) < 1e-6)))
+        self.assertTrue((np.abs(np.sum(np.array(sm.predict_variances(xt) - 0)) < 1e-6)))
+
+    def test_mixed_gower_3D(self):
+        design_space = DesignSpace(
+            [
+                FloatVariable(-10, 10),
+                IntegerVariable(-10, 10),
+                IntegerVariable(-10, 10),
+            ]
+        )
+        mixint = MixedIntegerContext(design_space)
+
+        sm = mixint.build_kriging_model(
+            KRG(categorical_kernel=MixIntKernelType.GOWER, print_prediction=False)
+        )
+        sampling = mixint.build_sampling_method()
+
+        fun = Sphere(ndim=3)
+        xt = sampling(10)
+        yt = fun(xt)
+        sm.set_training_values(xt, yt)
+        sm.train()
+        eq_check = True
+        for i in range(xt.shape[0]):
+            if abs(float(xt[i, :][1]) - int(float(xt[i, :][1]))) > 10e-8:
+                eq_check = False
+        self.assertTrue(eq_check)
+
+    def run_mixed_gower_example(self):
+        import numpy as np
+        import matplotlib.pyplot as plt
+
+        from smt.surrogate_models import KRG, MixIntKernelType
+        from smt.applications.mixed_integer import MixedIntegerKrigingModel
+        from smt.utils.design_space import (
+            DesignSpace,
+            CategoricalVariable,
+            FloatVariable,
+        )
+
+        xt1 = np.array([[0, 0.0], [0, 2.0], [0, 4.0]])
+        xt2 = np.array([[1, 0.0], [1, 2.0], [1, 3.0]])
+        xt3 = np.array([[2, 1.0], [2, 2.0], [2, 4.0]])
+
+        xt = np.concatenate((xt1, xt2, xt3), axis=0)
+        xt[:, 1] = xt[:, 1].astype(np.float64)
+        yt1 = np.array([0.0, 9.0, 16.0])
+        yt2 = np.array([0.0, -4, -13.0])
+        yt3 = np.array([-10, 3, 11.0])
+        yt = np.concatenate((yt1, yt2, yt3), axis=0)
+
+        design_space = DesignSpace(
+            [
+                CategoricalVariable(["Blue", "Red", "Green"]),
+                FloatVariable(0, 4),
+            ]
+        )
+
+        # Surrogate
+        sm = MixedIntegerKrigingModel(
+            surrogate=KRG(
+                design_space=design_space,
+                categorical_kernel=MixIntKernelType.GOWER,
+                theta0=[1e-1],
+                corr="squar_exp",
+                n_start=20,
+            ),
+        )
+        sm.set_training_values(xt, yt)
+        sm.train()
+
+        # DOE for validation
+        n = 100
+        x_cat1 = []
+        x_cat2 = []
+        x_cat3 = []
+
+        for i in range(n):
+            x_cat1.append(0)
+            x_cat2.append(1)
+            x_cat3.append(2)
+
+        x_cont = np.linspace(0.0, 4.0, n)
+        x1 = np.concatenate(
+            (np.asarray(x_cat1).reshape(-1, 1), x_cont.reshape(-1, 1)), axis=1
+        )
+        x2 = np.concatenate(
+            (np.asarray(x_cat2).reshape(-1, 1), x_cont.reshape(-1, 1)), axis=1
+        )
+        x3 = np.concatenate(
+            (np.asarray(x_cat3).reshape(-1, 1), x_cont.reshape(-1, 1)), axis=1
+        )
+
+        y1 = sm.predict_values(x1)
+        y2 = sm.predict_values(x2)
+        y3 = sm.predict_values(x3)
+
+        # estimated variance
+        s2_1 = sm.predict_variances(x1)
+        s2_2 = sm.predict_variances(x2)
+        s2_3 = sm.predict_variances(x3)
+
+        fig, axs = plt.subplots(3, figsize=(8, 6))
+
+        axs[0].plot(xt1[:, 1].astype(np.float64), yt1, "o", linestyle="None")
+        axs[0].plot(x_cont, y1, color="Blue")
+        axs[0].fill_between(
+            np.ravel(x_cont),
+            np.ravel(y1 - 3 * np.sqrt(s2_1)),
+            np.ravel(y1 + 3 * np.sqrt(s2_1)),
+            color="lightgrey",
+        )
+        axs[0].set_xlabel("x")
+        axs[0].set_ylabel("y")
+        axs[0].legend(
+            ["Training data", "Prediction", "Confidence Interval 99%"],
+            loc="upper left",
+            bbox_to_anchor=[0, 1],
+        )
+        axs[1].plot(
+            xt2[:, 1].astype(np.float64), yt2, marker="o", color="r", linestyle="None"
+        )
+        axs[1].plot(x_cont, y2, color="Red")
+        axs[1].fill_between(
+            np.ravel(x_cont),
+            np.ravel(y2 - 3 * np.sqrt(s2_2)),
+            np.ravel(y2 + 3 * np.sqrt(s2_2)),
+            color="lightgrey",
+        )
+        axs[1].set_xlabel("x")
+        axs[1].set_ylabel("y")
+        axs[1].legend(
+            ["Training data", "Prediction", "Confidence Interval 99%"],
+            loc="upper left",
+            bbox_to_anchor=[0, 1],
+        )
+        axs[2].plot(
+            xt3[:, 1].astype(np.float64), yt3, marker="o", color="r", linestyle="None"
+        )
+        axs[2].plot(x_cont, y3, color="Green")
+        axs[2].fill_between(
+            np.ravel(x_cont),
+            np.ravel(y3 - 3 * np.sqrt(s2_3)),
+            np.ravel(y3 + 3 * np.sqrt(s2_3)),
+            color="lightgrey",
+        )
+        axs[2].set_xlabel("x")
+        axs[2].set_ylabel("y")
+        axs[2].legend(
+            ["Training data", "Prediction", "Confidence Interval 99%"],
+            loc="upper left",
+            bbox_to_anchor=[0, 1],
+        )
+        plt.tight_layout()
+        plt.show()
+
+    def run_mixed_homo_gaussian_example(self):
+        import numpy as np
+        import matplotlib.pyplot as plt
+
+        from smt.surrogate_models import KRG, MixIntKernelType
+        from smt.applications.mixed_integer import MixedIntegerKrigingModel
+        from smt.utils.design_space import (
+            DesignSpace,
+            CategoricalVariable,
+            FloatVariable,
+        )
+
+        xt1 = np.array([[0, 0.0], [0, 2.0], [0, 4.0]])
+        xt2 = np.array([[1, 0.0], [1, 2.0], [1, 3.0]])
+        xt3 = np.array([[2, 1.0], [2, 2.0], [2, 4.0]])
+
+        xt = np.concatenate((xt1, xt2, xt3), axis=0)
+        xt[:, 1] = xt[:, 1].astype(np.float64)
+        yt1 = np.array([0.0, 9.0, 16.0])
+        yt2 = np.array([0.0, -4, -13.0])
+        yt3 = np.array([-10, 3, 11.0])
+        yt = np.concatenate((yt1, yt2, yt3), axis=0)
+
+        design_space = DesignSpace(
+            [
+                CategoricalVariable(["Blue", "Red", "Green"]),
+                FloatVariable(0, 4),
+            ]
+        )
+
+        # Surrogate
+        sm = MixedIntegerKrigingModel(
+            surrogate=KRG(
+                design_space=design_space,
+                theta0=[1e-1],
+                corr="squar_exp",
+                n_start=20,
+                categorical_kernel=MixIntKernelType.EXP_HOMO_HSPHERE,
+            ),
+        )
+        sm.set_training_values(xt, yt)
+        sm.train()
+
+        # DOE for validation
+        n = 100
+        x_cat1 = []
+        x_cat2 = []
+        x_cat3 = []
+
+        for i in range(n):
+            x_cat1.append(0)
+            x_cat2.append(1)
+            x_cat3.append(2)
+
+        x_cont = np.linspace(0.0, 4.0, n)
+        x1 = np.concatenate(
+            (np.asarray(x_cat1).reshape(-1, 1), x_cont.reshape(-1, 1)), axis=1
+        )
+        x2 = np.concatenate(
+            (np.asarray(x_cat2).reshape(-1, 1), x_cont.reshape(-1, 1)), axis=1
+        )
+        x3 = np.concatenate(
+            (np.asarray(x_cat3).reshape(-1, 1), x_cont.reshape(-1, 1)), axis=1
+        )
+
+        y1 = sm.predict_values(x1)
+        y2 = sm.predict_values(x2)
+        y3 = sm.predict_values(x3)
+
+        # estimated variance
+        s2_1 = sm.predict_variances(x1)
+        s2_2 = sm.predict_variances(x2)
+        s2_3 = sm.predict_variances(x3)
+
+        fig, axs = plt.subplots(3, figsize=(8, 6))
+
+        axs[0].plot(xt1[:, 1].astype(np.float64), yt1, "o", linestyle="None")
+        axs[0].plot(x_cont, y1, color="Blue")
+        axs[0].fill_between(
+            np.ravel(x_cont),
+            np.ravel(y1 - 3 * np.sqrt(s2_1)),
+            np.ravel(y1 + 3 * np.sqrt(s2_1)),
+            color="lightgrey",
+        )
+        axs[0].set_xlabel("x")
+        axs[0].set_ylabel("y")
+        axs[0].legend(
+            ["Training data", "Prediction", "Confidence Interval 99%"],
+            loc="upper left",
+            bbox_to_anchor=[0, 1],
+        )
+        axs[1].plot(
+            xt2[:, 1].astype(np.float64), yt2, marker="o", color="r", linestyle="None"
+        )
+        axs[1].plot(x_cont, y2, color="Red")
+        axs[1].fill_between(
+            np.ravel(x_cont),
+            np.ravel(y2 - 3 * np.sqrt(s2_2)),
+            np.ravel(y2 + 3 * np.sqrt(s2_2)),
+            color="lightgrey",
+        )
+        axs[1].set_xlabel("x")
+        axs[1].set_ylabel("y")
+        axs[1].legend(
+            ["Training data", "Prediction", "Confidence Interval 99%"],
+            loc="upper left",
+            bbox_to_anchor=[0, 1],
+        )
+        axs[2].plot(
+            xt3[:, 1].astype(np.float64), yt3, marker="o", color="r", linestyle="None"
+        )
+        axs[2].plot(x_cont, y3, color="Green")
+        axs[2].fill_between(
+            np.ravel(x_cont),
+            np.ravel(y3 - 3 * np.sqrt(s2_3)),
+            np.ravel(y3 + 3 * np.sqrt(s2_3)),
+            color="lightgrey",
+        )
+        axs[2].set_xlabel("x")
+        axs[2].set_ylabel("y")
+        axs[2].legend(
+            ["Training data", "Prediction", "Confidence Interval 99%"],
+            loc="upper left",
+            bbox_to_anchor=[0, 1],
+        )
+        plt.tight_layout()
+        plt.show()
+
+    def run_mixed_homo_hyp_example(self):
+        import numpy as np
+        import matplotlib.pyplot as plt
+
+        from smt.surrogate_models import KRG, MixIntKernelType
+        from smt.applications.mixed_integer import MixedIntegerKrigingModel
+        from smt.utils.design_space import (
+            DesignSpace,
+            CategoricalVariable,
+            FloatVariable,
+        )
+
+        xt1 = np.array([[0, 0.0], [0, 2.0], [0, 4.0]])
+        xt2 = np.array([[1, 0.0], [1, 2.0], [1, 3.0]])
+        xt3 = np.array([[2, 1.0], [2, 2.0], [2, 4.0]])
+
+        xt = np.concatenate((xt1, xt2, xt3), axis=0)
+        xt[:, 1] = xt[:, 1].astype(np.float64)
+        yt1 = np.array([0.0, 9.0, 16.0])
+        yt2 = np.array([0.0, -4, -13.0])
+        yt3 = np.array([-10, 3, 11.0])
+        yt = np.concatenate((yt1, yt2, yt3), axis=0)
+
+        design_space = DesignSpace(
+            [
+                CategoricalVariable(["Blue", "Red", "Green"]),
+                FloatVariable(0, 4),
+            ]
+        )
+
+        # Surrogate
+        sm = MixedIntegerKrigingModel(
+            surrogate=KRG(
+                design_space=design_space,
+                categorical_kernel=MixIntKernelType.HOMO_HSPHERE,
+                theta0=[1e-1],
+                corr="squar_exp",
+                n_start=20,
+            ),
+        )
+        sm.set_training_values(xt, yt)
+        sm.train()
+
+        # DOE for validation
+        n = 100
+        x_cat1 = []
+        x_cat2 = []
+        x_cat3 = []
+
+        for i in range(n):
+            x_cat1.append(0)
+            x_cat2.append(1)
+            x_cat3.append(2)
+
+        x_cont = np.linspace(0.0, 4.0, n)
+        x1 = np.concatenate(
+            (np.asarray(x_cat1).reshape(-1, 1), x_cont.reshape(-1, 1)), axis=1
+        )
+        x2 = np.concatenate(
+            (np.asarray(x_cat2).reshape(-1, 1), x_cont.reshape(-1, 1)), axis=1
+        )
+        x3 = np.concatenate(
+            (np.asarray(x_cat3).reshape(-1, 1), x_cont.reshape(-1, 1)), axis=1
+        )
+
+        y1 = sm.predict_values(x1)
+        y2 = sm.predict_values(x2)
+        y3 = sm.predict_values(x3)
+
+        # estimated variance
+        s2_1 = sm.predict_variances(x1)
+        s2_2 = sm.predict_variances(x2)
+        s2_3 = sm.predict_variances(x3)
+
+        fig, axs = plt.subplots(3, figsize=(8, 6))
+
+        axs[0].plot(xt1[:, 1].astype(np.float64), yt1, "o", linestyle="None")
+        axs[0].plot(x_cont, y1, color="Blue")
+        axs[0].fill_between(
+            np.ravel(x_cont),
+            np.ravel(y1 - 3 * np.sqrt(s2_1)),
+            np.ravel(y1 + 3 * np.sqrt(s2_1)),
+            color="lightgrey",
+        )
+        axs[0].set_xlabel("x")
+        axs[0].set_ylabel("y")
+        axs[0].legend(
+            ["Training data", "Prediction", "Confidence Interval 99%"],
+            loc="upper left",
+            bbox_to_anchor=[0, 1],
+        )
+        axs[1].plot(
+            xt2[:, 1].astype(np.float64), yt2, marker="o", color="r", linestyle="None"
+        )
+        axs[1].plot(x_cont, y2, color="Red")
+        axs[1].fill_between(
+            np.ravel(x_cont),
+            np.ravel(y2 - 3 * np.sqrt(s2_2)),
+            np.ravel(y2 + 3 * np.sqrt(s2_2)),
+            color="lightgrey",
+        )
+        axs[1].set_xlabel("x")
+        axs[1].set_ylabel("y")
+        axs[1].legend(
+            ["Training data", "Prediction", "Confidence Interval 99%"],
+            loc="upper left",
+            bbox_to_anchor=[0, 1],
+        )
+        axs[2].plot(
+            xt3[:, 1].astype(np.float64), yt3, marker="o", color="r", linestyle="None"
+        )
+        axs[2].plot(x_cont, y3, color="Green")
+        axs[2].fill_between(
+            np.ravel(x_cont),
+            np.ravel(y3 - 3 * np.sqrt(s2_3)),
+            np.ravel(y3 + 3 * np.sqrt(s2_3)),
+            color="lightgrey",
+        )
+        axs[2].set_xlabel("x")
+        axs[2].set_ylabel("y")
+        axs[2].legend(
+            ["Training data", "Prediction", "Confidence Interval 99%"],
+            loc="upper left",
+            bbox_to_anchor=[0, 1],
+        )
+        plt.tight_layout()
+        plt.show()
+
+
+if __name__ == "__main__":
+    TestMixedInteger().run_mixed_integer_context_example()
+    unittest.main()
"""
Created on Tue Oct 12 10:48:01 2021
@author: psaves
"""

import unittest
import numpy as np
import matplotlib
import itertools

matplotlib.use("Agg")

from smt.utils.kriging import XSpecs

from smt.applications.mixed_integer import (
    MixedIntegerContext,
    MixedIntegerSamplingMethod,
    MixedIntegerKrigingModel,
)
from smt.utils.mixed_integer import (
    unfold_xlimits_with_continuous_limits,
    fold_with_enum_index,
    unfold_with_enum_mask,
    compute_unfolded_dimension,
    cast_to_enum_value,
    cast_to_mixed_integer,
    cast_to_discrete_values,
    encode_with_enum_index,
)
from smt.problems import Sphere
from smt.sampling_methods import LHS
from smt.surrogate_models import (
    KRG,
    KPLS,
    QP,
    XType,
    XRole,
    MixIntKernelType,
)


class TestMixedInteger(unittest.TestCase):
    def test_krg_mixed_3D_INT(self):
        xtypes = [XType.FLOAT, (XType.ENUM, 3), XType.ORD]
        xlimits = [[-10, 10], ["blue", "red", "green"], [-10, 10]]
        xspecs = XSpecs(xtypes=xtypes, xlimits=xlimits)

        mixint = MixedIntegerContext(xspecs=xspecs)

        sm = mixint.build_kriging_model(KRG(print_prediction=False))
        sampling = mixint.build_sampling_method(LHS, criterion="m")

        fun = Sphere(ndim=3)
        xt = sampling(20)
        yt = fun(xt)
        sm.set_training_values(xt, yt)
        sm.train()

        eq_check = True
        for i in range(xt.shape[0]):
            if abs(float(xt[i, :][2]) - int(float(xt[i, :][2]))) > 10e-8:
                eq_check = False
            if not (xt[i, :][1] == 0 or xt[i, :][1] == 1 or xt[i, :][1] == 2):
                eq_check = False
        self.assertTrue(eq_check)

    def test_krg_mixed_3D(self):
        xtypes = [XType.FLOAT, (XType.ENUM, 3), XType.ORD]
        xlimits = [[-10, 10], ["blue", "red", "green"], [-10, 10]]
        xspecs = XSpecs(xtypes=xtypes, xlimits=xlimits)

        mixint = MixedIntegerContext(xspecs=xspecs)

        sm = mixint.build_kriging_model(KRG(print_prediction=False))
        sampling = mixint.build_sampling_method(LHS, criterion="m")

        fun = Sphere(ndim=3)
        xt = sampling(20)
        yt = fun(xt)
        sm.set_training_values(xt, yt)
        sm.train()

        eq_check = True
        for i in range(xt.shape[0]):
            if abs(float(xt[i, :][2]) - int(float(xt[i, :][2]))) > 10e-8:
                eq_check = False
            if not (xt[i, :][1] == 0 or xt[i, :][1] == 1 or xt[i, :][1] == 2):
                eq_check = False
        self.assertTrue(eq_check)

    def test_krg_mixed_3D_bad_regr(self):
        xtypes = [XType.FLOAT, (XType.ENUM, 3), XType.ORD]
        xlimits = [[-10, 10], ["blue", "red", "green"], [-10, 10]]
        xspecs = XSpecs(xtypes=xtypes, xlimits=xlimits)

        mixint = MixedIntegerContext(xspecs=xspecs)
        with self.assertRaises(ValueError):
            sm = mixint.build_kriging_model(KRG(print_prediction=False, poly="linear"))

    def test_qp_mixed_2D_INT(self):
        xtypes = [XType.FLOAT, XType.ORD]
        xlimits = [[-10, 10], [-10, 10]]
        xspecs = XSpecs(xtypes=xtypes, xlimits=xlimits)

        mixint = MixedIntegerContext(xspecs=xspecs)
        sm = mixint.build_surrogate_model(QP(print_prediction=False))
        sampling = mixint.build_sampling_method(LHS, criterion="m")

        fun = Sphere(ndim=2)
        xt = sampling(10)
        yt = fun(xt)
        sm.set_training_values(xt, yt)
        sm.train()

        eq_check = True
        for i in range(xt.shape[0]):
            if abs(float(xt[i, :][1]) - int(float(xt[i, :][1]))) > 10e-8:
                eq_check = False
        self.assertTrue(eq_check)

    def test_compute_unfolded_dimension(self):
        xtypes = [XType.FLOAT, (XType.ENUM, 2)]
        self.assertEqual(3, compute_unfolded_dimension(xtypes))

    def test_unfold_with_enum_mask(self):
        xtypes = [XType.FLOAT, (XType.ENUM, 2)]
        x = np.array([[1.5, 1], [1.5, 0], [1.5, 1]])
        expected = [[1.5, 0, 1], [1.5, 1, 0], [1.5, 0, 1]]
        self.assertListEqual(expected, unfold_with_enum_mask(xtypes, x).tolist())

    def test_unfold_with_enum_mask_with_enum_first(self):
        xtypes = [(XType.ENUM, 2), XType.FLOAT]
        x = np.array([[1, 1.5], [0, 1.5], [1, 1.5]])
        expected = [[0, 1, 1.5], [1, 0, 1.5], [0, 1, 1.5]]
        self.assertListEqual(expected, unfold_with_enum_mask(xtypes, x).tolist())

    def test_fold_with_enum_index(self):
        xtypes = [XType.FLOAT, (XType.ENUM, 2)]
        x = np.array([[1.5, 0, 1], [1.5, 1, 0], [1.5, 0, 1]])
        expected = [[1.5, 1], [1.5, 0], [1.5, 1]]
        self.assertListEqual(expected, fold_with_enum_index(xtypes, x).tolist())

    def test_fold_with_enum_index_with_list(self):
        xtypes = [XType.FLOAT, (XType.ENUM, 2)]
        expected = [[1.5, 1]]
        x = np.array([1.5, 0, 1])
        self.assertListEqual(expected, fold_with_enum_index(xtypes, x).tolist())
        x = [1.5, 0, 1]
        self.assertListEqual(expected, fold_with_enum_index(xtypes, x).tolist())

    def test_cast_to_enum_value(self):
        xlimits = [[0.0, 4.0], ["blue", "red"]]
        x_col = 1
        enum_indexes = [1, 1, 0, 1, 0]
        expected = ["red", "red", "blue", "red", "blue"]
        self.assertListEqual(expected, cast_to_enum_value(xlimits, x_col, enum_indexes))

    def test_unfolded_xlimits_type(self):
        xtypes = [XType.FLOAT, (XType.ENUM, 2), (XType.ENUM, 2), XType.ORD]
        xlimits = np.array([[-5, 5], ["2", "3"], ["4", "5"], [0, 2]])
        xspecs = XSpecs(xtypes=xtypes, xlimits=xlimits)
        sampling = MixedIntegerSamplingMethod(LHS, xspecs, criterion="ese")
        doe = sampling(10)
        self.assertEqual((10, 4), doe.shape)

    def test_cast_to_mixed_integer(self):
        xtypes = [XType.FLOAT, (XType.ENUM, 2), (XType.ENUM, 3), XType.ORD]
        xlimits = np.array(
            [[-5, 5], ["blue", "red"], ["short", "medium", "long"], [0, 2]],
            dtype="object",
        )
        xspecs = XSpecs(xtypes=xtypes, xlimits=xlimits)

        x = np.array([1.5, 0, 2, 1.1])
        self.assertEqual([1.5, "blue", "long", 1], cast_to_mixed_integer(xspecs, x))

    def test_encode_with_enum_index(self):
        xtypes = [XType.FLOAT, (XType.ENUM, 2), (XType.ENUM, 3), XType.ORD]
        xlimits = np.array(
            [[-5, 5], ["blue", "red"], ["short", "medium", "long"], [0, 2]],
            dtype="object",
        )
        xspecs = XSpecs(xtypes=xtypes, xlimits=xlimits)

        x = [1.5, "blue", "long", 1]
        self.assertEqual(
            np.array_equal(
                np.array([1.5, 0, 2, 1]),
                encode_with_enum_index(xspecs, x),
            ),
            True,
        )

    def test_unfold_xlimits_with_continuous_limits(self):
        xtypes = [XType.FLOAT, (XType.ENUM, 2), (XType.ENUM, 3), XType.ORD]
        xlimits = np.array(
            [[-5, 5], ["blue", "red"], ["short", "medium", "long"], [0, 2]],
            dtype="object",
        )
        xspecs = XSpecs(xtypes=xtypes, xlimits=xlimits)

        l = unfold_xlimits_with_continuous_limits(xspecs)
        self.assertEqual(
            np.array_equal(
                [[-5, 5], [0, 1], [0, 1], [0, 1], [0, 1], [0, 1], [0, 2]],
                unfold_xlimits_with_continuous_limits(xspecs),
            ),
            True,
        )

    def test_unfold_xlimits_with_continuous_limits_and_ordinal_values(self):
        xtypes = [XType.FLOAT, (XType.ENUM, 2), (XType.ENUM, 3), XType.ORD]
        xlimits = np.array(
            [[-5, 5], ["blue", "red"], ["short", "medium", "long"], ["0", "3", "4"]],
            dtype="object",
        )
        xspecs = XSpecs(xtypes=xtypes, xlimits=xlimits)

        l = unfold_xlimits_with_continuous_limits(xspecs)

        self.assertEqual(
            np.array_equal(
                [[-5, 5], [0, 1], [0, 1], [0, 1], [0, 1], [0, 1], [0, 4]],
                unfold_xlimits_with_continuous_limits(xspecs),
            ),
            True,
        )

    def test_cast_to_discrete_values(self):
        xtypes = [XType.FLOAT, (XType.ENUM, 2), (XType.ENUM, 3), XType.ORD]
        xlimits = np.array(
            [[-5, 5], ["blue", "red"], ["short", "medium", "long"], [0, 4]],
            dtype="object",
        )
        xspecs = XSpecs(xtypes=xtypes, xlimits=xlimits)

        x = np.array([[2.6, 0.3, 0.5, 0.25, 0.45, 0.85, 3.1]])

        self.assertEqual(
            np.array_equal(
                np.array([[2.6, 0, 1, 0, 0, 1, 3]]),
                cast_to_discrete_values(xspecs, True, x),
            ),
            True,
        )

    def test_cast_to_discrete_values_with_smooth_rounding_ordinal_values(self):
        xtypes = [XType.FLOAT, (XType.ENUM, 2), (XType.ENUM, 3), XType.ORD]

        x = np.array([[2.6, 0.3, 0.5, 0.25, 0.45, 0.85, 3.1]])
        xlimits = np.array(
            [[-5, 5], ["blue", "red"], ["short", "medium", "long"], ["0", "2", "4"]],
            dtype="object",
        )
        xspecs = XSpecs(xtypes=xtypes, xlimits=xlimits)

        self.assertEqual(
            np.array_equal(
                np.array([[2.6, 0, 1, 0, 0, 1, 4]]),
                cast_to_discrete_values(xspecs, True, x),
            ),
            True,
        )

    def test_cast_to_discrete_values_with_hard_rounding_ordinal_values(self):
        xtypes = [XType.FLOAT, (XType.ENUM, 2), (XType.ENUM, 3), XType.ORD]

        x = np.array([[2.6, 0.3, 0.5, 0.25, 0.45, 0.85, 3.1]])
        xlimits = np.array(
            [[-5, 5], ["blue", "red"], ["short", "medium", "long"], ["0", "4"]],
            dtype="object",
        )
        xspecs = XSpecs(xtypes=xtypes, xlimits=xlimits)

        self.assertEqual(
            np.array_equal(
                np.array([[2.6, 0, 1, 0, 0, 1, 4]]),
                cast_to_discrete_values(xspecs, True, x),
            ),
            True,
        )

    def test_cast_to_discrete_values_with_non_integer_ordinal_values(self):
        xtypes = [XType.FLOAT, (XType.ENUM, 2), (XType.ENUM, 3), XType.ORD]

        x = np.array([[2.6, 0.3, 0.5, 0.25, 0.45, 0.85, 3.1]])
        xlimits = np.array(
            [[-5, 5], ["blue", "red"], ["short", "medium", "long"], ["0", "3.5"]],
            dtype="object",
        )
        xspecs = XSpecs(xtypes=xtypes, xlimits=xlimits)

        self.assertEqual(
            np.array_equal(
                np.array([[2.6, 0, 1, 0, 0, 1, 3.5]]),
                cast_to_discrete_values(xspecs, True, x),
            ),
            True,
        )

    def test_examples(self):
        self.run_mixed_integer_lhs_example()
        self.run_mixed_integer_qp_example()
        self.run_mixed_integer_context_example()

    def run_mixed_integer_lhs_example(self):
        import numpy as np
        import matplotlib.pyplot as plt
        from matplotlib import colors

        from smt.sampling_methods import LHS
        from smt.surrogate_models import XType, XSpecs
        from smt.applications.mixed_integer import MixedIntegerSamplingMethod

        xtypes = [XType.FLOAT, (XType.ENUM, 2)]
        xlimits = [[0.0, 4.0], ["blue", "red"]]
        xspecs = XSpecs(xtypes=xtypes, xlimits=xlimits)

        sampling = MixedIntegerSamplingMethod(LHS, xspecs, criterion="ese")

        num = 40
        x = sampling(num)

        cmap = colors.ListedColormap(xlimits[1])
        plt.scatter(x[:, 0], np.zeros(num), c=x[:, 1], cmap=cmap)
        plt.show()

    def run_mixed_integer_qp_example(self):
        import numpy as np
        import matplotlib.pyplot as plt

        from smt.surrogate_models import QP, XType, XSpecs
        from smt.applications.mixed_integer import MixedIntegerSurrogateModel

        xt = np.array([0.0, 1.0, 2.0, 3.0, 4.0])
        yt = np.array([0.0, 1.0, 1.5, 0.5, 1.0])

        # xtypes = [XType.FLOAT, XType.ORD, (ENUM, 3), (ENUM, 2)]
        # XType.FLOAT means x1 continuous
        # XType.ORD means x2 ordered
        # (ENUM, 3) means x3, x4 & x5 are 3 levels of the same categorical variable
        # (ENUM, 2) means x6 & x7 are 2 levels of the same categorical variable
        xspecs = XSpecs(xtypes=[XType.ORD], xlimits=[[0, 4]])
        sm = MixedIntegerSurrogateModel(xspecs=xspecs, surrogate=QP())
        sm.set_training_values(xt, yt)
        sm.train()

        num = 100
        x = np.linspace(0.0, 4.0, num)
        y = sm.predict_values(x)

        plt.plot(xt, yt, "o")
        plt.plot(x, y)
        plt.xlabel("x")
        plt.ylabel("y")
        plt.legend(["Training data", "Prediction"])
        plt.show()

    def run_mixed_integer_context_example(self):
        import numpy as np
        import matplotlib.pyplot as plt
        from matplotlib import colors
        from mpl_toolkits.mplot3d import Axes3D

        from smt.sampling_methods import LHS, Random
        from smt.surrogate_models import KRG, XType, XSpecs
        from smt.applications.mixed_integer import MixedIntegerContext

        xtypes = [XType.ORD, XType.FLOAT, (XType.ENUM, 4)]
        xlimits = [[0, 5], [0.0, 4.0], ["blue", "red", "green", "yellow"]]
        xspecs = XSpecs(xtypes=xtypes, xlimits=xlimits)

        def ftest(x):
            return (x[:, 0] * x[:, 0] + x[:, 1] * x[:, 1]) * (x[:, 2] + 1)

        # context to create consistent DOEs and surrogate
        mixint = MixedIntegerContext(xspecs=xspecs)

        # DOE for training
        lhs = mixint.build_sampling_method(LHS, criterion="ese")

        num = mixint.get_unfolded_dimension() * 5
        print("DOE point nb = {}".format(num))
        xt = lhs(num)
        yt = ftest(xt)

        # Surrogate
        sm = mixint.build_kriging_model(KRG())
        sm.set_training_values(xt, yt)
        sm.train()

        # DOE for validation
        rand = mixint.build_sampling_method(Random)
        xv = rand(50)
        yv = ftest(xv)
        yp = sm.predict_values(xv)

        plt.plot(yv, yv)
        plt.plot(yv, yp, "o")
        plt.xlabel("actual")
        plt.ylabel("prediction")

        plt.show()

    def test_hierarchical_variables_Goldstein(self):
        def H(x1, x2, x3, x4, z3, z4, x5, cos_term):
            h = (
                53.3108
                + 0.184901 * x1
                - 5.02914 * x1**3 * 10 ** (-6)
                + 7.72522 * x1**z3 * 10 ** (-8)
                - 0.0870775 * x2
                - 0.106959 * x3
                + 7.98772 * x3**z4 * 10 ** (-6)
                + 0.00242482 * x4
                + 1.32851 * x4**3 * 10 ** (-6)
                - 0.00146393 * x1 * x2
                - 0.00301588 * x1 * x3
                - 0.00272291 * x1 * x4
                + 0.0017004 * x2 * x3
                + 0.0038428 * x2 * x4
                - 0.000198969 * x3 * x4
                + 1.86025 * x1 * x2 * x3 * 10 ** (-5)
                - 1.88719 * x1 * x2 * x4 * 10 ** (-6)
                + 2.50923 * x1 * x3 * x4 * 10 ** (-5)
                - 5.62199 * x2 * x3 * x4 * 10 ** (-5)
            )
            if cos_term:
                h += 5.0 * np.cos(2.0 * np.pi * (x5 / 100.0)) - 2.0
            return h

        def f1(x1, x2, z1, z2, z3, z4, x5, cos_term):
<<<<<<< HEAD
            c1 = z2 == 0
            c2 = z2 == 1
            c3 = z2 == 2

            c4 = z3 == 0
            c5 = z3 == 1
            c6 = z3 == 2
=======
            c1 = z1 == 0
            c2 = z1 == 1
            c3 = z1 == 2

            c4 = z2 == 0
            c5 = z2 == 1
            c6 = z2 == 2
>>>>>>> d81f7eef

            y = (
                c4
                * (
                    c1 * H(x1, x2, 20, 20, z3, z4, x5, cos_term)
                    + c2 * H(x1, x2, 50, 20, z3, z4, x5, cos_term)
                    + c3 * H(x1, x2, 80, 20, z3, z4, x5, cos_term)
                )
                + c5
                * (
                    c1 * H(x1, x2, 20, 50, z3, z4, x5, cos_term)
                    + c2 * H(x1, x2, 50, 50, z3, z4, x5, cos_term)
                    + c3 * H(x1, x2, 80, 50, z3, z4, x5, cos_term)
                )
                + c6
                * (
                    c1 * H(x1, x2, 20, 80, z3, z4, x5, cos_term)
                    + c2 * H(x1, x2, 50, 80, z3, z4, x5, cos_term)
                    + c3 * H(x1, x2, 80, 80, z3, z4, x5, cos_term)
                )
            )
            return y

        def f2(x1, x2, x3, z2, z3, z4, x5, cos_term):
<<<<<<< HEAD
            c1 = z2 == 0
            c2 = z2 == 1
            c3 = z2 == 2

            y = (
                c1 * H(x1, x2, x3, 20, z3, z4, x5, cos_term)
                + c2 * H(x1, x2, x3, 50, z3, z4, x5, cos_term)
                + c3 * H(x1, x2, x3, 80, z3, z4, x5, cos_term)
=======
            c4 = z2 == 0
            c5 = z2 == 1
            c6 = z2 == 2

            y = (
                c4 * H(x1, x2, x3, 20, z3, z4, x5, cos_term)
                + c5 * H(x1, x2, x3, 50, z3, z4, x5, cos_term)
                + c6 * H(x1, x2, x3, 80, z3, z4, x5, cos_term)
>>>>>>> d81f7eef
            )
            return y

        def f3(x1, x2, x4, z1, z3, z4, x5, cos_term):
            c1 = z1 == 0
            c2 = z1 == 1
            c3 = z1 == 2

            y = (
                c1 * H(x1, x2, 20, x4, z3, z4, x5, cos_term)
                + c2 * H(x1, x2, 50, x4, z3, z4, x5, cos_term)
                + c3 * H(x1, x2, 80, x4, z3, z4, x5, cos_term)
            )
            return y

        def f_hv(X):
            y = []
            for x in X:
                if x[0] == 0:
                    y.append(
                        f1(x[2], x[3], x[7], x[8], x[9], x[10], x[6], cos_term=x[1])
                    )
                elif x[0] == 1:
                    y.append(
                        f2(x[2], x[3], x[4], x[8], x[9], x[10], x[6], cos_term=x[1])
                    )
                elif x[0] == 2:
                    y.append(
                        f3(x[2], x[3], x[5], x[7], x[9], x[10], x[6], cos_term=x[1])
                    )
                elif x[0] == 3:
                    y.append(
                        H(x[2], x[3], x[4], x[5], x[9], x[10], x[6], cos_term=x[1])
                    )
            return np.array(y)

        xlimits = [
            ["6,7", "3,7", "4,6", "3,4"],  # meta1 ord
            [0, 1],  # 0
            [0, 100],  # 1
            [0, 100],  # 2
            [0, 100],  # 3
            [0, 100],  # 4
            [0, 100],  # 5
            [0, 2],  # 6
            [0, 2],  # 7
            [0, 2],  # 8
            [0, 2],  # 9
        ]
        xroles = [
            XRole.META,
            XRole.NEUTRAL,
            XRole.NEUTRAL,
            XRole.NEUTRAL,
            XRole.DECREED,
            XRole.DECREED,
            XRole.NEUTRAL,
            XRole.DECREED,
            XRole.DECREED,
            XRole.NEUTRAL,
            XRole.NEUTRAL,
        ]
        # z or x, cos?;          x1,x2,          x3, x4,        x5:cos,       z1,z2;            exp1,exp2

        xtypes = [
            (XType.ENUM, 4),
            XType.ORD,
            XType.FLOAT,
            XType.FLOAT,
            XType.FLOAT,
            XType.FLOAT,
            XType.FLOAT,
            XType.ORD,
            XType.ORD,
            XType.ORD,
            XType.ORD,
        ]
        xspecs = XSpecs(xtypes=xtypes, xlimits=xlimits, xroles=xroles)
        n_doe = 15
        sampling = MixedIntegerSamplingMethod(
            LHS, xspecs, criterion="ese", random_state=42
        )
        Xt = sampling(n_doe)
        Yt = f_hv(Xt)

        sm = MixedIntegerKrigingModel(
            surrogate=KRG(
                xspecs=xspecs,
                categorical_kernel=MixIntKernelType.HOMO_HSPHERE,
                theta0=[1e-2],
                corr="abs_exp",
                n_start=5,
            ),
        )
        sm.set_training_values(Xt, Yt)
        sm.train()
        y_s = sm.predict_values(Xt)[:, 0]
        pred_RMSE = np.linalg.norm(y_s - Yt) / len(Yt)

        y_sv = sm.predict_variances(Xt)[:, 0]
        var_RMSE = np.linalg.norm(y_sv) / len(Yt)
        self.assertTrue(pred_RMSE < 1e-7)
        print("Pred_RMSE", pred_RMSE)
        self.assertTrue(var_RMSE < 1e-7)
        self.assertTrue(
            np.linalg.norm(
                sm.predict_values(
                    np.array(
                        [
                            [0.0, 1.0, 64.0, 4.0, 56.0, 37.0, 35.0, 1.0, 2.0, 1.0, 1.0],
                            [1.0, 0.0, 31.0, 92.0, 24.0, 3.0, 17.0, 1.0, 2.0, 1.0, 1.0],
                            [2.0, 1.0, 28.0, 60.0, 77.0, 66.0, 9.0, 0.0, 1.0, 1.0, 1.0],
                            [
                                3.0,
                                1.0,
                                50.0,
                                40.0,
                                99.0,
                                35.0,
                                51.0,
                                2.0,
                                1.0,
                                1.0,
                                2.0,
                            ],
                        ]
                    )
                )[:, 0]
                - sm.predict_values(
                    np.array(
                        [
                            [0.0, 1.0, 64.0, 4.0, 6.0, 7.0, 35.0, 1.0, 2.0, 1.0, 1.0],
                            [
                                1.0,
                                0.0,
                                31.0,
                                92.0,
                                24.0,
                                30.0,
                                17.0,
                                0.0,
                                2.0,
                                1.0,
                                1.0,
                            ],
                            [2.0, 1.0, 28.0, 60.0, 7.0, 66.0, 9.0, 0.0, 2.0, 1.0, 1.0],
                            [
                                3.0,
                                1.0,
                                50.0,
                                40.0,
                                99.0,
                                35.0,
                                51.0,
                                0.0,
                                0.0,
                                1.0,
                                2.0,
                            ],
                        ]
                    )
                )[:, 0]
            )
            < 1e-8
        )
        self.assertTrue(
            np.linalg.norm(
                sm.predict_values(
                    np.array(
                        [[1.0, 0.0, 31.0, 92.0, 24.0, 3.0, 17.0, 1.0, 2.0, 1.0, 1.0]]
                    )
                )
                - sm.predict_values(
                    np.array(
                        [[1.0, 0.0, 31.0, 92.0, 24.0, 3.0, 17.0, 1.0, 1.0, 1.0, 1.0]]
                    )
                )
            )
            > 1e-8
        )

    def run_hierarchical_variables_Goldstein(self):
        import numpy as np
        from smt.utils.kriging import XSpecs
        from smt.applications.mixed_integer import (
            MixedIntegerContext,
            MixedIntegerSamplingMethod,
            MixedIntegerKrigingModel,
        )
        from smt.sampling_methods import LHS
        from smt.surrogate_models import (
            KRG,
            KPLS,
            QP,
            XType,
            XRole,
            MixIntKernelType,
        )

        def f_hv(X):
            import numpy as np

            def H(x1, x2, x3, x4, z3, z4, x5, cos_term):
                import numpy as np

                h = (
                    53.3108
                    + 0.184901 * x1
                    - 5.02914 * x1**3 * 10 ** (-6)
                    + 7.72522 * x1**z3 * 10 ** (-8)
                    - 0.0870775 * x2
                    - 0.106959 * x3
                    + 7.98772 * x3**z4 * 10 ** (-6)
                    + 0.00242482 * x4
                    + 1.32851 * x4**3 * 10 ** (-6)
                    - 0.00146393 * x1 * x2
                    - 0.00301588 * x1 * x3
                    - 0.00272291 * x1 * x4
                    + 0.0017004 * x2 * x3
                    + 0.0038428 * x2 * x4
                    - 0.000198969 * x3 * x4
                    + 1.86025 * x1 * x2 * x3 * 10 ** (-5)
                    - 1.88719 * x1 * x2 * x4 * 10 ** (-6)
                    + 2.50923 * x1 * x3 * x4 * 10 ** (-5)
                    - 5.62199 * x2 * x3 * x4 * 10 ** (-5)
                )
                if cos_term:
                    h += 5.0 * np.cos(2.0 * np.pi * (x5 / 100.0)) - 2.0
                return h

            def f1(x1, x2, z1, z2, z3, z4, x5, cos_term):
                c1 = z2 == 0
                c2 = z2 == 1
                c3 = z2 == 2

                c4 = z3 == 0
                c5 = z3 == 1
                c6 = z3 == 2

                y = (
                    c4
                    * (
                        c1 * H(x1, x2, 20, 20, z3, z4, x5, cos_term)
                        + c2 * H(x1, x2, 50, 20, z3, z4, x5, cos_term)
                        + c3 * H(x1, x2, 80, 20, z3, z4, x5, cos_term)
                    )
                    + c5
                    * (
                        c1 * H(x1, x2, 20, 50, z3, z4, x5, cos_term)
                        + c2 * H(x1, x2, 50, 50, z3, z4, x5, cos_term)
                        + c3 * H(x1, x2, 80, 50, z3, z4, x5, cos_term)
                    )
                    + c6
                    * (
                        c1 * H(x1, x2, 20, 80, z3, z4, x5, cos_term)
                        + c2 * H(x1, x2, 50, 80, z3, z4, x5, cos_term)
                        + c3 * H(x1, x2, 80, 80, z3, z4, x5, cos_term)
                    )
                )
                return y

            def f2(x1, x2, x3, z2, z3, z4, x5, cos_term):
                c1 = z2 == 0
                c2 = z2 == 1
                c3 = z2 == 2

                y = (
                    c1 * H(x1, x2, x3, 20, z3, z4, x5, cos_term)
                    + c2 * H(x1, x2, x3, 50, z3, z4, x5, cos_term)
                    + c3 * H(x1, x2, x3, 80, z3, z4, x5, cos_term)
                )
                return y

            def f3(x1, x2, x4, z1, z3, z4, x5, cos_term):
                c1 = z1 == 0
                c2 = z1 == 1
                c3 = z1 == 2

                y = (
                    c1 * H(x1, x2, 20, x4, z3, z4, x5, cos_term)
                    + c2 * H(x1, x2, 50, x4, z3, z4, x5, cos_term)
                    + c3 * H(x1, x2, 80, x4, z3, z4, x5, cos_term)
                )
                return y

            y = []
            for x in X:
                if x[0] == 0:
                    y.append(
                        f1(x[2], x[3], x[7], x[8], x[9], x[10], x[6], cos_term=x[1])
                    )
                elif x[0] == 1:
                    y.append(
                        f2(x[2], x[3], x[4], x[8], x[9], x[10], x[6], cos_term=x[1])
                    )
                elif x[0] == 2:
                    y.append(
                        f3(x[2], x[3], x[5], x[7], x[9], x[10], x[6], cos_term=x[1])
                    )
                elif x[0] == 3:
                    y.append(
                        H(x[2], x[3], x[4], x[5], x[9], x[10], x[6], cos_term=x[1])
                    )
            return np.array(y)

        xlimits = [
            ["6,7", "3,7", "4,6", "3,4"],  # meta1 ord
            [0, 1],  # 0
            [0, 100],  # 1
            [0, 100],  # 2
            [0, 100],  # 3
            [0, 100],  # 4
            [0, 100],  # 5
            [0, 2],  # 6
            [0, 2],  # 7
            [0, 2],  # 8
            [0, 2],  # 9
        ]
        xroles = [
            XRole.META,
            XRole.NEUTRAL,
            XRole.NEUTRAL,
            XRole.NEUTRAL,
            XRole.DECREED,
            XRole.DECREED,
            XRole.NEUTRAL,
            XRole.DECREED,
            XRole.DECREED,
            XRole.NEUTRAL,
            XRole.NEUTRAL,
        ]
        # z or x, cos?;          x1,x2,          x3, x4,        x5:cos,       z1,z2;            exp1,exp2

        xtypes = [
            (XType.ENUM, 4),
            XType.ORD,
            XType.FLOAT,
            XType.FLOAT,
            XType.FLOAT,
            XType.FLOAT,
            XType.FLOAT,
            XType.ORD,
            XType.ORD,
            XType.ORD,
            XType.ORD,
        ]
        xspecs = XSpecs(xtypes=xtypes, xlimits=xlimits, xroles=xroles)
        n_doe = 15
        sampling = MixedIntegerSamplingMethod(
            LHS, xspecs, criterion="ese", random_state=42
        )
        Xt = sampling(n_doe)
        Yt = f_hv(Xt)

        sm = MixedIntegerKrigingModel(
            surrogate=KRG(
                xspecs=xspecs,
                categorical_kernel=MixIntKernelType.HOMO_HSPHERE,
                theta0=[1e-2],
                corr="abs_exp",
                n_start=5,
            ),
        )
        sm.set_training_values(Xt, Yt)
        sm.train()
        y_s = sm.predict_values(Xt)[:, 0]
        pred_RMSE = np.linalg.norm(y_s - Yt) / len(Yt)

        y_sv = sm.predict_variances(Xt)[:, 0]
        var_RMSE = np.linalg.norm(y_sv) / len(Yt)

    def test_hierarchical_variables_NN(self):
        def f_neu(x1, x2, x3, x4):
            if x4 == 0:
                return 2 * x1 + x2 - 0.5 * x3
            if x4 == 1:
                return -x1 + 2 * x2 - 0.5 * x3
            if x4 == 2:
                return -x1 + x2 + 0.5 * x3

        def f1(x1, x2, x3, x4, x5):
            return f_neu(x1, x2, x3, x4) + x5**2

        def f2(x1, x2, x3, x4, x5, x6):
            return f_neu(x1, x2, x3, x4) + (x5**2) + 0.3 * x6

        def f3(x1, x2, x3, x4, x5, x6, x7):
            return f_neu(x1, x2, x3, x4) + (x5**2) + 0.3 * x6 - 0.1 * x7**3

        def f(X):
            y = []
            for x in X:
                if x[0] == 1:
                    y.append(f1(x[1], x[2], x[3], x[4], x[5]))
                elif x[0] == 2:
                    y.append(f2(x[1], x[2], x[3], x[4], x[5], x[6]))
                elif x[0] == 3:
                    y.append(f3(x[1], x[2], x[3], x[4], x[5], x[6], x[7]))
            return np.array(y)

        xlimits = [
            [1, 3],  # meta ord
            [-5, -2],
            [-5, -1],
            ["8", "16", "32", "64", "128", "256"],
            ["ReLU", "SELU", "ISRLU"],
            [0.0, 5.0],  # decreed m=1
            [0.0, 5.0],  # decreed m=2
            [0.0, 5.0],  # decreed m=3
        ]
        xtypes = [
            XType.ORD,
            XType.FLOAT,
            XType.FLOAT,
            XType.ORD,
            (XType.ENUM, 3),
            XType.ORD,
            XType.ORD,
            XType.ORD,
        ]
        xroles = [
            XRole.META,
            XRole.NEUTRAL,
            XRole.NEUTRAL,
            XRole.NEUTRAL,
            XRole.NEUTRAL,
            XRole.DECREED,
            XRole.DECREED,
            XRole.DECREED,
        ]
        xspecs = XSpecs(xtypes=xtypes, xlimits=xlimits, xroles=xroles)
        n_doe = 100

        xspecs_samp = XSpecs(xtypes=xtypes[1:], xlimits=xlimits[1:])

        sampling = MixedIntegerSamplingMethod(
            LHS, xspecs_samp, criterion="ese", random_state=42
        )
        x_cont = sampling(3 * n_doe)

        xdoe1 = np.zeros((n_doe, 6))
        x_cont2 = x_cont[:n_doe, :5]
        xdoe1[:, 0] = np.ones(n_doe)
        xdoe1[:, 1:] = x_cont2
        ydoe1 = f(xdoe1)

        xdoe1 = np.zeros((n_doe, 8))
        xdoe1[:, 0] = np.ones(n_doe)
        xdoe1[:, 1:6] = x_cont2

        xdoe2 = np.zeros((n_doe, 7))
        x_cont2 = x_cont[n_doe : 2 * n_doe, :6]
        xdoe2[:, 0] = 2 * np.ones(n_doe)
        xdoe2[:, 1:7] = x_cont2
        ydoe2 = f(xdoe2)

        xdoe2 = np.zeros((n_doe, 8))
        xdoe2[:, 0] = 2 * np.ones(n_doe)
        xdoe2[:, 1:7] = x_cont2

        xdoe3 = np.zeros((n_doe, 8))
        xdoe3[:, 0] = 3 * np.ones(n_doe)
        xdoe3[:, 1:] = x_cont[2 * n_doe :, :]
        ydoe3 = f(xdoe3)

        Xt = np.concatenate((xdoe1, xdoe2, xdoe3), axis=0)
        Yt = np.concatenate((ydoe1, ydoe2, ydoe3), axis=0)
        sm = MixedIntegerKrigingModel(
            surrogate=KRG(
                xspecs=xspecs,
                categorical_kernel=MixIntKernelType.HOMO_HSPHERE,
                theta0=[1e-2],
                corr="abs_exp",
                n_start=5,
            ),
        )
        sm.set_training_values(Xt, Yt)
        sm.train()
        y_s = sm.predict_values(Xt)[:, 0]
        pred_RMSE = np.linalg.norm(y_s - Yt) / len(Yt)

        y_sv = sm.predict_variances(Xt)[:, 0]
        var_RMSE = np.linalg.norm(y_sv) / len(Yt)
        self.assertTrue(pred_RMSE < 1e-7)
        print("Pred_RMSE", pred_RMSE)
        self.assertTrue(var_RMSE < 1e-7)
        self.assertTrue(
            np.linalg.norm(
                sm.predict_values(
                    np.array(
                        [
                            [1, -1, -2, 8, 0, 2, 0, 0],
                            [2, -1, -2, 16, 1, 2, 1, 0],
                            [3, -1, -2, 32, 2, 2, 1, -2],
                        ]
                    )
                )[:, 0]
                - sm.predict_values(
                    np.array(
                        [
                            [1, -1, -2, 8, 0, 2, 10, 10],
                            [2, -1, -2, 16, 1, 2, 1, 10],
                            [3, -1, -2, 32, 2, 2, 1, -2],
                        ]
                    )
                )[:, 0]
            )
            < 1e-8
        )
        self.assertTrue(
            np.linalg.norm(
                sm.predict_values(np.array([[1, -1, -2, 8, 0, 2, 0, 0]]))
                - sm.predict_values(np.array([[1, -1, -2, 8, 0, 12, 10, 10]]))
            )
            > 1e-8
        )

    def test_mixed_gower_2D(self):
        xt = np.array([[0, 5], [2, -1], [4, 0.5]])
        yt = np.array([[0.0], [1.0], [1.5]])
        xlimits = [["0.0", "1.0", " 2.0", "3.0", "4.0"], [-5, 5]]
        xtypes = [(XType.ENUM, 5), XType.FLOAT]
        xspecs = XSpecs(xtypes=xtypes, xlimits=xlimits)

        # Surrogate
        sm = MixedIntegerKrigingModel(
            surrogate=KRG(
                xspecs=xspecs,
                theta0=[1e-2],
                corr="abs_exp",
                categorical_kernel=MixIntKernelType.GOWER,
            ),
        )
        sm.set_training_values(xt, yt)
        sm.train()

        # DOE for validation
        x = np.linspace(0, 4, 5)
        x2 = np.linspace(-5, 5, 21)
        x1 = []
        for element in itertools.product(x, x2):
            x1.append(np.array(element))
        x_pred = np.array(x1)

        y = sm.predict_values(x_pred)
        yvar = sm.predict_variances(x_pred)

        # prediction are correct on known points
        self.assertTrue(np.abs(np.sum(np.array([y[20], y[50], y[95]]) - yt)) < 1e-6)
        self.assertTrue(np.abs(np.sum(np.array([yvar[20], yvar[50], yvar[95]]))) < 1e-6)

        self.assertEqual(np.shape(y), (105, 1))

    def test_mixed_homo_gaussian_2D(self):
        xt = np.array([[0, 5], [2, -1], [4, 0.5]])
        yt = np.array([[0.0], [1.0], [1.5]])
        xlimits = [["0.0", "1.0", " 2.0", "3.0", "4.0"], [-5, 5]]
        xtypes = [(XType.ENUM, 5), XType.FLOAT]
        xspecs = XSpecs(xtypes=xtypes, xlimits=xlimits)
        # Surrogate
        sm = MixedIntegerKrigingModel(
            surrogate=KRG(
                xspecs=xspecs,
                theta0=[1e-2],
                corr="abs_exp",
                categorical_kernel=MixIntKernelType.EXP_HOMO_HSPHERE,
            ),
        )
        sm.set_training_values(xt, yt)
        sm.train()

        # DOE for validation
        x = np.linspace(0, 4, 5)
        x2 = np.linspace(-5, 5, 21)
        x1 = []
        for element in itertools.product(x, x2):
            x1.append(np.array(element))
        x_pred = np.array(x1)

        y = sm.predict_values(x_pred)
        yvar = sm.predict_variances(x_pred)

        # prediction are correct on known points
        self.assertTrue(np.abs(np.sum(np.array([y[20], y[50], y[95]]) - yt)) < 1e-6)
        self.assertTrue(np.abs(np.sum(np.array([yvar[20], yvar[50], yvar[95]]))) < 1e-6)

        self.assertEqual(np.shape(y), (105, 1))

    def test_mixed_homo_hyp_2D(self):
        xt = np.array([[0, 5], [2, -1], [4, 0.5]])
        yt = np.array([[0.0], [1.0], [1.5]])
        xlimits = [["0.0", "1.0", " 2.0", "3.0", "4.0"], [-5, 5]]
        xtypes = [(XType.ENUM, 5), XType.FLOAT]
        xspecs = XSpecs(xtypes=xtypes, xlimits=xlimits)
        # Surrogate
        sm = MixedIntegerKrigingModel(
            surrogate=KRG(
                xspecs=xspecs,
                theta0=[1e-2],
                categorical_kernel=MixIntKernelType.HOMO_HSPHERE,
                corr="abs_exp",
            ),
        )
        sm.set_training_values(xt, yt)
        sm.train()

        # DOE for validation
        x = np.linspace(0, 4, 5)
        x2 = np.linspace(-5, 5, 21)
        x1 = []
        for element in itertools.product(x, x2):
            x1.append(np.array(element))
        x_pred = np.array(x1)

        y = sm.predict_values(x_pred)
        yvar = sm.predict_variances(x_pred)

        # prediction are correct on known points
        self.assertTrue(np.abs(np.sum(np.array([y[20], y[50], y[95]]) - yt)) < 1e-6)
        self.assertTrue(np.abs(np.sum(np.array([yvar[20], yvar[50], yvar[95]]))) < 1e-6)

        self.assertEqual(np.shape(y), (105, 1))

    def test_mixed_homo_gaussian_3D_PLS(self):
        xt = np.array([[0.5, 0, 5], [2, 3, 4], [5, 2, -1], [-2, 4, 0.5]])
        yt = np.array([[0.0], [3], [1.0], [1.5]])
        xlimits = [[-5, 5], ["0.0", "1.0", " 2.0", "3.0", "4.0"], [-5, 5]]
        xtypes = [XType.FLOAT, (XType.ENUM, 5), XType.FLOAT]
        xspecs = XSpecs(xtypes=xtypes, xlimits=xlimits)
        # Surrogate
        sm = surrogate = KPLS(
            xspecs=xspecs,
            theta0=[1e-2],
            n_comp=1,
            categorical_kernel=MixIntKernelType.EXP_HOMO_HSPHERE,
            cat_kernel_comps=[3],
            corr="squar_exp",
        )
        sm.set_training_values(xt, yt)
        sm.train()

        # DOE for validation
        x = np.linspace(0, 4, 5)
        x2 = np.linspace(-5, 5, 21)
        x1 = []
        for element in itertools.product(x2, x, x2):
            x1.append(np.array(element))
        x_pred = np.array(x1)

        i = 0
        i += 1
        y = sm.predict_values(x_pred)
        yvar = sm.predict_variances(x_pred)

        self.assertTrue((np.abs(np.sum(np.array(sm.predict_values(xt) - yt)))) < 1e-6)
        self.assertTrue((np.abs(np.sum(np.array(sm.predict_variances(xt) - 0)))) < 1e-6)

    def test_mixed_homo_gaussian_3D_PLS_cate(self):
        xt = np.array([[0.5, 0, 5], [2, 3, 4], [5, 2, -1], [-2, 4, 0.5]])
        yt = np.array([[0.0], [3], [1.0], [1.5]])
        xlimits = [[-5, 5], ["0.0", "1.0", " 2.0", "3.0", "4.0"], [-5, 5]]
        xtypes = [XType.FLOAT, (XType.ENUM, 5), XType.FLOAT]
        xspecs = XSpecs(xtypes=xtypes, xlimits=xlimits)
        # Surrogate
        sm = KPLS(
            xspecs=xspecs,
            theta0=[1e-2],
            n_comp=2,
            corr="abs_exp",
            cat_kernel_comps=[3],
            categorical_kernel=MixIntKernelType.EXP_HOMO_HSPHERE,
        )

        sm.set_training_values(xt, yt)
        sm.train()

        # DOE for validation
        x = np.linspace(0, 4, 5)
        x2 = np.linspace(-5, 5, 21)
        x1 = []
        for element in itertools.product(x2, x, x2):
            x1.append(np.array(element))
        x_pred = np.array(x1)

        i = 0
        i += 1
        y = sm.predict_values(x_pred)
        yvar = sm.predict_variances(x_pred)

        self.assertTrue((np.abs(np.sum(np.array(sm.predict_values(xt) - yt)))) < 1e-6)
        self.assertTrue((np.abs(np.sum(np.array(sm.predict_variances(xt) - 0)))) < 1e-6)

    def test_mixed_homo_hyp_3D_PLS_cate(self):
        xt = np.array([[0.5, 0, 5], [2, 3, 4], [5, 2, -1], [-2, 4, 0.5]])
        yt = np.array([[0.0], [3], [1.0], [1.5]])
        xlimits = [[-5, 5], ["0.0", "1.0", " 2.0", "3.0", "4.0"], [-5, 5]]
        xtypes = [XType.FLOAT, (XType.ENUM, 5), XType.FLOAT]
        xspecs = XSpecs(xtypes=xtypes, xlimits=xlimits)
        # Surrogate
        sm = MixedIntegerKrigingModel(
            surrogate=KPLS(
                xspecs=xspecs,
                theta0=[1e-2],
                n_comp=1,
                categorical_kernel=MixIntKernelType.HOMO_HSPHERE,
                cat_kernel_comps=[3],
                corr="squar_exp",
            ),
        )
        sm.set_training_values(xt, yt)
        sm.train()

        # DOE for validation
        x = np.linspace(0, 4, 5)
        x2 = np.linspace(-5, 5, 21)
        x1 = []
        for element in itertools.product(x2, x, x2):
            x1.append(np.array(element))
        x_pred = np.array(x1)

        i = 0
        i += 1
        y = sm.predict_values(x_pred)
        yvar = sm.predict_variances(x_pred)

        self.assertTrue((np.abs(np.sum(np.array(sm.predict_values(xt) - yt)))) < 1e-6)
        self.assertTrue((np.abs(np.sum(np.array(sm.predict_variances(xt) - 0)))) < 1e-6)

    def test_mixed_homo_gaussian_3D_ord_cate(self):
        xt = np.array([[0.5, 0, 5], [2, 3, 4], [5, 2, -1], [-2, 4, 0.5]])
        yt = np.array([[0.0], [3], [1.0], [1.5]])
        xlimits = [
            ["0.0", "1.0", " 2.0", "3.0", "4.0"],
            [-5, 5],
            ["0.0", "1.0", " 2.0", "3.0"],
        ]
        xtypes = [(XType.ENUM, 5), XType.ORD, (XType.ENUM, 4)]
        xspecs = XSpecs(xtypes=xtypes, xlimits=xlimits)
        # Surrogate
        sm = MixedIntegerKrigingModel(
            surrogate=KPLS(
                xspecs=xspecs,
                theta0=[1e-2],
                n_comp=1,
                categorical_kernel=MixIntKernelType.EXP_HOMO_HSPHERE,
                cat_kernel_comps=[3, 2],
                corr="squar_exp",
            ),
        )
        sm.set_training_values(xt, yt)
        sm.train()

        # DOE for validation
        x = np.linspace(0, 4, 5)
        x2 = np.linspace(-5, 5, 21)
        x3 = np.linspace(0, 3, 4)
        x1 = []
        for element in itertools.product(x, x2, x3):
            x1.append(np.array(element))
        x_pred = np.array(x1)

        y = sm.predict_values(x_pred)
        yvar = sm.predict_variances(x_pred)

        # prediction are correct on known points
        self.assertTrue((np.abs(np.sum(np.array(sm.predict_values(xt) - yt)) < 1e-6)))
        self.assertTrue((np.abs(np.sum(np.array(sm.predict_variances(xt) - 0)) < 1e-6)))

    def test_mixed_gower_3D(self):
        xtypes = [XType.FLOAT, XType.ORD, XType.ORD]
        xlimits = [[-10, 10], [-10, 10], [-10, 10]]
        xspecs = XSpecs(xtypes=xtypes, xlimits=xlimits)
        mixint = MixedIntegerContext(xspecs=xspecs)

        sm = mixint.build_kriging_model(
            KRG(categorical_kernel=MixIntKernelType.GOWER, print_prediction=False)
        )
        sampling = mixint.build_sampling_method(LHS, criterion="m")

        fun = Sphere(ndim=3)
        xt = sampling(10)
        yt = fun(xt)
        sm.set_training_values(xt, yt)
        sm.train()
        eq_check = True
        for i in range(xt.shape[0]):
            if abs(float(xt[i, :][1]) - int(float(xt[i, :][1]))) > 10e-8:
                eq_check = False
        self.assertTrue(eq_check)

    def test_examples(self):
        self.run_mixed_gower_example()
        self.run_mixed_homo_gaussian_example()
        self.run_mixed_homo_hyp_example()
        self.run_hierarchical_variables_Goldstein()

    def run_mixed_gower_example(self):
        import numpy as np
        import matplotlib.pyplot as plt

        from smt.surrogate_models import KRG, XType, XSpecs, MixIntKernelType
        from smt.applications.mixed_integer import MixedIntegerKrigingModel

        xt1 = np.array([[0, 0.0], [0, 2.0], [0, 4.0]])
        xt2 = np.array([[1, 0.0], [1, 2.0], [1, 3.0]])
        xt3 = np.array([[2, 1.0], [2, 2.0], [2, 4.0]])

        xt = np.concatenate((xt1, xt2, xt3), axis=0)
        xt[:, 1] = xt[:, 1].astype(np.float64)
        yt1 = np.array([0.0, 9.0, 16.0])
        yt2 = np.array([0.0, -4, -13.0])
        yt3 = np.array([-10, 3, 11.0])

        yt = np.concatenate((yt1, yt2, yt3), axis=0)
        xlimits = [["Blue", "Red", "Green"], [0.0, 4.0]]
        xtypes = [(XType.ENUM, 3), XType.FLOAT]
        xspecs = XSpecs(xtypes=xtypes, xlimits=xlimits)
        # Surrogate
        sm = MixedIntegerKrigingModel(
            surrogate=KRG(
                xspecs=xspecs,
                categorical_kernel=MixIntKernelType.GOWER,
                theta0=[1e-1],
                corr="squar_exp",
                n_start=20,
            ),
        )
        sm.set_training_values(xt, yt)
        sm.train()

        # DOE for validation
        n = 100
        x_cat1 = []
        x_cat2 = []
        x_cat3 = []

        for i in range(n):
            x_cat1.append(0)
            x_cat2.append(1)
            x_cat3.append(2)

        x_cont = np.linspace(0.0, 4.0, n)
        x1 = np.concatenate(
            (np.asarray(x_cat1).reshape(-1, 1), x_cont.reshape(-1, 1)), axis=1
        )
        x2 = np.concatenate(
            (np.asarray(x_cat2).reshape(-1, 1), x_cont.reshape(-1, 1)), axis=1
        )
        x3 = np.concatenate(
            (np.asarray(x_cat3).reshape(-1, 1), x_cont.reshape(-1, 1)), axis=1
        )

        y1 = sm.predict_values(x1)
        y2 = sm.predict_values(x2)
        y3 = sm.predict_values(x3)

        # estimated variance
        s2_1 = sm.predict_variances(x1)
        s2_2 = sm.predict_variances(x2)
        s2_3 = sm.predict_variances(x3)

        fig, axs = plt.subplots(3, figsize=(8, 6))

        axs[0].plot(xt1[:, 1].astype(np.float64), yt1, "o", linestyle="None")
        axs[0].plot(x_cont, y1, color="Blue")
        axs[0].fill_between(
            np.ravel(x_cont),
            np.ravel(y1 - 3 * np.sqrt(s2_1)),
            np.ravel(y1 + 3 * np.sqrt(s2_1)),
            color="lightgrey",
        )
        axs[0].set_xlabel("x")
        axs[0].set_ylabel("y")
        axs[0].legend(
            ["Training data", "Prediction", "Confidence Interval 99%"],
            loc="upper left",
            bbox_to_anchor=[0, 1],
        )
        axs[1].plot(
            xt2[:, 1].astype(np.float64), yt2, marker="o", color="r", linestyle="None"
        )
        axs[1].plot(x_cont, y2, color="Red")
        axs[1].fill_between(
            np.ravel(x_cont),
            np.ravel(y2 - 3 * np.sqrt(s2_2)),
            np.ravel(y2 + 3 * np.sqrt(s2_2)),
            color="lightgrey",
        )
        axs[1].set_xlabel("x")
        axs[1].set_ylabel("y")
        axs[1].legend(
            ["Training data", "Prediction", "Confidence Interval 99%"],
            loc="upper left",
            bbox_to_anchor=[0, 1],
        )
        axs[2].plot(
            xt3[:, 1].astype(np.float64), yt3, marker="o", color="r", linestyle="None"
        )
        axs[2].plot(x_cont, y3, color="Green")
        axs[2].fill_between(
            np.ravel(x_cont),
            np.ravel(y3 - 3 * np.sqrt(s2_3)),
            np.ravel(y3 + 3 * np.sqrt(s2_3)),
            color="lightgrey",
        )
        axs[2].set_xlabel("x")
        axs[2].set_ylabel("y")
        axs[2].legend(
            ["Training data", "Prediction", "Confidence Interval 99%"],
            loc="upper left",
            bbox_to_anchor=[0, 1],
        )
        plt.tight_layout()
        plt.show()

    def run_mixed_homo_gaussian_example(self):
        import numpy as np
        import matplotlib.pyplot as plt

        from smt.surrogate_models import KRG, XType, XSpecs, MixIntKernelType
        from smt.applications.mixed_integer import MixedIntegerKrigingModel

        xt1 = np.array([[0, 0.0], [0, 2.0], [0, 4.0]])
        xt2 = np.array([[1, 0.0], [1, 2.0], [1, 3.0]])
        xt3 = np.array([[2, 1.0], [2, 2.0], [2, 4.0]])

        xt = np.concatenate((xt1, xt2, xt3), axis=0)
        xt[:, 1] = xt[:, 1].astype(np.float64)
        yt1 = np.array([0.0, 9.0, 16.0])
        yt2 = np.array([0.0, -4, -13.0])
        yt3 = np.array([-10, 3, 11.0])

        yt = np.concatenate((yt1, yt2, yt3), axis=0)
        xlimits = [["Blue", "Red", "Green"], [0.0, 4.0]]
        xtypes = [(XType.ENUM, 3), XType.FLOAT]
        xspecs = XSpecs(xtypes=xtypes, xlimits=xlimits)
        # Surrogate
        sm = MixedIntegerKrigingModel(
            surrogate=KRG(
                xspecs=xspecs,
                theta0=[1e-1],
                corr="squar_exp",
                n_start=20,
                categorical_kernel=MixIntKernelType.EXP_HOMO_HSPHERE,
            ),
        )
        sm.set_training_values(xt, yt)
        sm.train()

        # DOE for validation
        n = 100
        x_cat1 = []
        x_cat2 = []
        x_cat3 = []

        for i in range(n):
            x_cat1.append(0)
            x_cat2.append(1)
            x_cat3.append(2)

        x_cont = np.linspace(0.0, 4.0, n)
        x1 = np.concatenate(
            (np.asarray(x_cat1).reshape(-1, 1), x_cont.reshape(-1, 1)), axis=1
        )
        x2 = np.concatenate(
            (np.asarray(x_cat2).reshape(-1, 1), x_cont.reshape(-1, 1)), axis=1
        )
        x3 = np.concatenate(
            (np.asarray(x_cat3).reshape(-1, 1), x_cont.reshape(-1, 1)), axis=1
        )

        y1 = sm.predict_values(x1)
        y2 = sm.predict_values(x2)
        y3 = sm.predict_values(x3)

        # estimated variance
        s2_1 = sm.predict_variances(x1)
        s2_2 = sm.predict_variances(x2)
        s2_3 = sm.predict_variances(x3)

        fig, axs = plt.subplots(3, figsize=(8, 6))

        axs[0].plot(xt1[:, 1].astype(np.float64), yt1, "o", linestyle="None")
        axs[0].plot(x_cont, y1, color="Blue")
        axs[0].fill_between(
            np.ravel(x_cont),
            np.ravel(y1 - 3 * np.sqrt(s2_1)),
            np.ravel(y1 + 3 * np.sqrt(s2_1)),
            color="lightgrey",
        )
        axs[0].set_xlabel("x")
        axs[0].set_ylabel("y")
        axs[0].legend(
            ["Training data", "Prediction", "Confidence Interval 99%"],
            loc="upper left",
            bbox_to_anchor=[0, 1],
        )
        axs[1].plot(
            xt2[:, 1].astype(np.float64), yt2, marker="o", color="r", linestyle="None"
        )
        axs[1].plot(x_cont, y2, color="Red")
        axs[1].fill_between(
            np.ravel(x_cont),
            np.ravel(y2 - 3 * np.sqrt(s2_2)),
            np.ravel(y2 + 3 * np.sqrt(s2_2)),
            color="lightgrey",
        )
        axs[1].set_xlabel("x")
        axs[1].set_ylabel("y")
        axs[1].legend(
            ["Training data", "Prediction", "Confidence Interval 99%"],
            loc="upper left",
            bbox_to_anchor=[0, 1],
        )
        axs[2].plot(
            xt3[:, 1].astype(np.float64), yt3, marker="o", color="r", linestyle="None"
        )
        axs[2].plot(x_cont, y3, color="Green")
        axs[2].fill_between(
            np.ravel(x_cont),
            np.ravel(y3 - 3 * np.sqrt(s2_3)),
            np.ravel(y3 + 3 * np.sqrt(s2_3)),
            color="lightgrey",
        )
        axs[2].set_xlabel("x")
        axs[2].set_ylabel("y")
        axs[2].legend(
            ["Training data", "Prediction", "Confidence Interval 99%"],
            loc="upper left",
            bbox_to_anchor=[0, 1],
        )
        plt.tight_layout()
        plt.show()

    def run_mixed_homo_hyp_example(self):
        import numpy as np
        import matplotlib.pyplot as plt

        from smt.surrogate_models import KRG, XType, XSpecs, MixIntKernelType
        from smt.applications.mixed_integer import MixedIntegerKrigingModel

        xt1 = np.array([[0, 0.0], [0, 2.0], [0, 4.0]])
        xt2 = np.array([[1, 0.0], [1, 2.0], [1, 3.0]])
        xt3 = np.array([[2, 1.0], [2, 2.0], [2, 4.0]])

        xt = np.concatenate((xt1, xt2, xt3), axis=0)
        xt[:, 1] = xt[:, 1].astype(np.float64)
        yt1 = np.array([0.0, 9.0, 16.0])
        yt2 = np.array([0.0, -4, -13.0])
        yt3 = np.array([-10, 3, 11.0])

        yt = np.concatenate((yt1, yt2, yt3), axis=0)
        xlimits = [["Blue", "Red", "Green"], [0.0, 4.0]]
        xtypes = [(XType.ENUM, 3), XType.FLOAT]
        xspecs = XSpecs(xtypes=xtypes, xlimits=xlimits)
        # Surrogate
        sm = MixedIntegerKrigingModel(
            surrogate=KRG(
                xspecs=xspecs,
                categorical_kernel=MixIntKernelType.HOMO_HSPHERE,
                theta0=[1e-1],
                corr="squar_exp",
                n_start=20,
            ),
        )
        sm.set_training_values(xt, yt)
        sm.train()

        # DOE for validation
        n = 100
        x_cat1 = []
        x_cat2 = []
        x_cat3 = []

        for i in range(n):
            x_cat1.append(0)
            x_cat2.append(1)
            x_cat3.append(2)

        x_cont = np.linspace(0.0, 4.0, n)
        x1 = np.concatenate(
            (np.asarray(x_cat1).reshape(-1, 1), x_cont.reshape(-1, 1)), axis=1
        )
        x2 = np.concatenate(
            (np.asarray(x_cat2).reshape(-1, 1), x_cont.reshape(-1, 1)), axis=1
        )
        x3 = np.concatenate(
            (np.asarray(x_cat3).reshape(-1, 1), x_cont.reshape(-1, 1)), axis=1
        )

        y1 = sm.predict_values(x1)
        y2 = sm.predict_values(x2)
        y3 = sm.predict_values(x3)

        # estimated variance
        s2_1 = sm.predict_variances(x1)
        s2_2 = sm.predict_variances(x2)
        s2_3 = sm.predict_variances(x3)

        fig, axs = plt.subplots(3, figsize=(8, 6))

        axs[0].plot(xt1[:, 1].astype(np.float64), yt1, "o", linestyle="None")
        axs[0].plot(x_cont, y1, color="Blue")
        axs[0].fill_between(
            np.ravel(x_cont),
            np.ravel(y1 - 3 * np.sqrt(s2_1)),
            np.ravel(y1 + 3 * np.sqrt(s2_1)),
            color="lightgrey",
        )
        axs[0].set_xlabel("x")
        axs[0].set_ylabel("y")
        axs[0].legend(
            ["Training data", "Prediction", "Confidence Interval 99%"],
            loc="upper left",
            bbox_to_anchor=[0, 1],
        )
        axs[1].plot(
            xt2[:, 1].astype(np.float64), yt2, marker="o", color="r", linestyle="None"
        )
        axs[1].plot(x_cont, y2, color="Red")
        axs[1].fill_between(
            np.ravel(x_cont),
            np.ravel(y2 - 3 * np.sqrt(s2_2)),
            np.ravel(y2 + 3 * np.sqrt(s2_2)),
            color="lightgrey",
        )
        axs[1].set_xlabel("x")
        axs[1].set_ylabel("y")
        axs[1].legend(
            ["Training data", "Prediction", "Confidence Interval 99%"],
            loc="upper left",
            bbox_to_anchor=[0, 1],
        )
        axs[2].plot(
            xt3[:, 1].astype(np.float64), yt3, marker="o", color="r", linestyle="None"
        )
        axs[2].plot(x_cont, y3, color="Green")
        axs[2].fill_between(
            np.ravel(x_cont),
            np.ravel(y3 - 3 * np.sqrt(s2_3)),
            np.ravel(y3 + 3 * np.sqrt(s2_3)),
            color="lightgrey",
        )
        axs[2].set_xlabel("x")
        axs[2].set_ylabel("y")
        axs[2].legend(
            ["Training data", "Prediction", "Confidence Interval 99%"],
            loc="upper left",
            bbox_to_anchor=[0, 1],
        )
        plt.tight_layout()
        plt.show()


if __name__ == "__main__":
    TestMixedInteger().run_mixed_integer_context_example()
    unittest.main()
<|MERGE_RESOLUTION|>--- conflicted
+++ resolved
@@ -1,1649 +1,1630 @@
-"""
-Created on Tue Oct 12 10:48:01 2021
-@author: psaves
-"""
-
-import unittest
-import numpy as np
-import matplotlib
-import itertools
-
-matplotlib.use("Agg")
-
-from smt.utils.kriging import XSpecs
-
-from smt.applications.mixed_integer import (
-    MixedIntegerContext,
-    MixedIntegerSamplingMethod,
-    MixedIntegerKrigingModel,
-)
-from smt.utils.mixed_integer import (
-    unfold_xlimits_with_continuous_limits,
-    fold_with_enum_index,
-    unfold_with_enum_mask,
-    compute_unfolded_dimension,
-    cast_to_enum_value,
-    cast_to_mixed_integer,
-    cast_to_discrete_values,
-    encode_with_enum_index,
-)
-from smt.problems import Sphere
-from smt.sampling_methods import LHS
-from smt.surrogate_models import (
-    KRG,
-    KPLS,
-    QP,
-    XType,
-    XRole,
-    MixIntKernelType,
-)
-
-
-class TestMixedInteger(unittest.TestCase):
-    def test_krg_mixed_3D_INT(self):
-        xtypes = [XType.FLOAT, (XType.ENUM, 3), XType.ORD]
-        xlimits = [[-10, 10], ["blue", "red", "green"], [-10, 10]]
-        xspecs = XSpecs(xtypes=xtypes, xlimits=xlimits)
-
-        mixint = MixedIntegerContext(xspecs=xspecs)
-
-        sm = mixint.build_kriging_model(KRG(print_prediction=False))
-        sampling = mixint.build_sampling_method(LHS, criterion="m")
-
-        fun = Sphere(ndim=3)
-        xt = sampling(20)
-        yt = fun(xt)
-        sm.set_training_values(xt, yt)
-        sm.train()
-
-        eq_check = True
-        for i in range(xt.shape[0]):
-            if abs(float(xt[i, :][2]) - int(float(xt[i, :][2]))) > 10e-8:
-                eq_check = False
-            if not (xt[i, :][1] == 0 or xt[i, :][1] == 1 or xt[i, :][1] == 2):
-                eq_check = False
-        self.assertTrue(eq_check)
-
-    def test_krg_mixed_3D(self):
-        xtypes = [XType.FLOAT, (XType.ENUM, 3), XType.ORD]
-        xlimits = [[-10, 10], ["blue", "red", "green"], [-10, 10]]
-        xspecs = XSpecs(xtypes=xtypes, xlimits=xlimits)
-
-        mixint = MixedIntegerContext(xspecs=xspecs)
-
-        sm = mixint.build_kriging_model(KRG(print_prediction=False))
-        sampling = mixint.build_sampling_method(LHS, criterion="m")
-
-        fun = Sphere(ndim=3)
-        xt = sampling(20)
-        yt = fun(xt)
-        sm.set_training_values(xt, yt)
-        sm.train()
-
-        eq_check = True
-        for i in range(xt.shape[0]):
-            if abs(float(xt[i, :][2]) - int(float(xt[i, :][2]))) > 10e-8:
-                eq_check = False
-            if not (xt[i, :][1] == 0 or xt[i, :][1] == 1 or xt[i, :][1] == 2):
-                eq_check = False
-        self.assertTrue(eq_check)
-
-    def test_krg_mixed_3D_bad_regr(self):
-        xtypes = [XType.FLOAT, (XType.ENUM, 3), XType.ORD]
-        xlimits = [[-10, 10], ["blue", "red", "green"], [-10, 10]]
-        xspecs = XSpecs(xtypes=xtypes, xlimits=xlimits)
-
-        mixint = MixedIntegerContext(xspecs=xspecs)
-        with self.assertRaises(ValueError):
-            sm = mixint.build_kriging_model(KRG(print_prediction=False, poly="linear"))
-
-    def test_qp_mixed_2D_INT(self):
-        xtypes = [XType.FLOAT, XType.ORD]
-        xlimits = [[-10, 10], [-10, 10]]
-        xspecs = XSpecs(xtypes=xtypes, xlimits=xlimits)
-
-        mixint = MixedIntegerContext(xspecs=xspecs)
-        sm = mixint.build_surrogate_model(QP(print_prediction=False))
-        sampling = mixint.build_sampling_method(LHS, criterion="m")
-
-        fun = Sphere(ndim=2)
-        xt = sampling(10)
-        yt = fun(xt)
-        sm.set_training_values(xt, yt)
-        sm.train()
-
-        eq_check = True
-        for i in range(xt.shape[0]):
-            if abs(float(xt[i, :][1]) - int(float(xt[i, :][1]))) > 10e-8:
-                eq_check = False
-        self.assertTrue(eq_check)
-
-    def test_compute_unfolded_dimension(self):
-        xtypes = [XType.FLOAT, (XType.ENUM, 2)]
-        self.assertEqual(3, compute_unfolded_dimension(xtypes))
-
-    def test_unfold_with_enum_mask(self):
-        xtypes = [XType.FLOAT, (XType.ENUM, 2)]
-        x = np.array([[1.5, 1], [1.5, 0], [1.5, 1]])
-        expected = [[1.5, 0, 1], [1.5, 1, 0], [1.5, 0, 1]]
-        self.assertListEqual(expected, unfold_with_enum_mask(xtypes, x).tolist())
-
-    def test_unfold_with_enum_mask_with_enum_first(self):
-        xtypes = [(XType.ENUM, 2), XType.FLOAT]
-        x = np.array([[1, 1.5], [0, 1.5], [1, 1.5]])
-        expected = [[0, 1, 1.5], [1, 0, 1.5], [0, 1, 1.5]]
-        self.assertListEqual(expected, unfold_with_enum_mask(xtypes, x).tolist())
-
-    def test_fold_with_enum_index(self):
-        xtypes = [XType.FLOAT, (XType.ENUM, 2)]
-        x = np.array([[1.5, 0, 1], [1.5, 1, 0], [1.5, 0, 1]])
-        expected = [[1.5, 1], [1.5, 0], [1.5, 1]]
-        self.assertListEqual(expected, fold_with_enum_index(xtypes, x).tolist())
-
-    def test_fold_with_enum_index_with_list(self):
-        xtypes = [XType.FLOAT, (XType.ENUM, 2)]
-        expected = [[1.5, 1]]
-        x = np.array([1.5, 0, 1])
-        self.assertListEqual(expected, fold_with_enum_index(xtypes, x).tolist())
-        x = [1.5, 0, 1]
-        self.assertListEqual(expected, fold_with_enum_index(xtypes, x).tolist())
-
-    def test_cast_to_enum_value(self):
-        xlimits = [[0.0, 4.0], ["blue", "red"]]
-        x_col = 1
-        enum_indexes = [1, 1, 0, 1, 0]
-        expected = ["red", "red", "blue", "red", "blue"]
-        self.assertListEqual(expected, cast_to_enum_value(xlimits, x_col, enum_indexes))
-
-    def test_unfolded_xlimits_type(self):
-        xtypes = [XType.FLOAT, (XType.ENUM, 2), (XType.ENUM, 2), XType.ORD]
-        xlimits = np.array([[-5, 5], ["2", "3"], ["4", "5"], [0, 2]])
-        xspecs = XSpecs(xtypes=xtypes, xlimits=xlimits)
-        sampling = MixedIntegerSamplingMethod(LHS, xspecs, criterion="ese")
-        doe = sampling(10)
-        self.assertEqual((10, 4), doe.shape)
-
-    def test_cast_to_mixed_integer(self):
-        xtypes = [XType.FLOAT, (XType.ENUM, 2), (XType.ENUM, 3), XType.ORD]
-        xlimits = np.array(
-            [[-5, 5], ["blue", "red"], ["short", "medium", "long"], [0, 2]],
-            dtype="object",
-        )
-        xspecs = XSpecs(xtypes=xtypes, xlimits=xlimits)
-
-        x = np.array([1.5, 0, 2, 1.1])
-        self.assertEqual([1.5, "blue", "long", 1], cast_to_mixed_integer(xspecs, x))
-
-    def test_encode_with_enum_index(self):
-        xtypes = [XType.FLOAT, (XType.ENUM, 2), (XType.ENUM, 3), XType.ORD]
-        xlimits = np.array(
-            [[-5, 5], ["blue", "red"], ["short", "medium", "long"], [0, 2]],
-            dtype="object",
-        )
-        xspecs = XSpecs(xtypes=xtypes, xlimits=xlimits)
-
-        x = [1.5, "blue", "long", 1]
-        self.assertEqual(
-            np.array_equal(
-                np.array([1.5, 0, 2, 1]),
-                encode_with_enum_index(xspecs, x),
-            ),
-            True,
-        )
-
-    def test_unfold_xlimits_with_continuous_limits(self):
-        xtypes = [XType.FLOAT, (XType.ENUM, 2), (XType.ENUM, 3), XType.ORD]
-        xlimits = np.array(
-            [[-5, 5], ["blue", "red"], ["short", "medium", "long"], [0, 2]],
-            dtype="object",
-        )
-        xspecs = XSpecs(xtypes=xtypes, xlimits=xlimits)
-
-        l = unfold_xlimits_with_continuous_limits(xspecs)
-        self.assertEqual(
-            np.array_equal(
-                [[-5, 5], [0, 1], [0, 1], [0, 1], [0, 1], [0, 1], [0, 2]],
-                unfold_xlimits_with_continuous_limits(xspecs),
-            ),
-            True,
-        )
-
-    def test_unfold_xlimits_with_continuous_limits_and_ordinal_values(self):
-        xtypes = [XType.FLOAT, (XType.ENUM, 2), (XType.ENUM, 3), XType.ORD]
-        xlimits = np.array(
-            [[-5, 5], ["blue", "red"], ["short", "medium", "long"], ["0", "3", "4"]],
-            dtype="object",
-        )
-        xspecs = XSpecs(xtypes=xtypes, xlimits=xlimits)
-
-        l = unfold_xlimits_with_continuous_limits(xspecs)
-
-        self.assertEqual(
-            np.array_equal(
-                [[-5, 5], [0, 1], [0, 1], [0, 1], [0, 1], [0, 1], [0, 4]],
-                unfold_xlimits_with_continuous_limits(xspecs),
-            ),
-            True,
-        )
-
-    def test_cast_to_discrete_values(self):
-        xtypes = [XType.FLOAT, (XType.ENUM, 2), (XType.ENUM, 3), XType.ORD]
-        xlimits = np.array(
-            [[-5, 5], ["blue", "red"], ["short", "medium", "long"], [0, 4]],
-            dtype="object",
-        )
-        xspecs = XSpecs(xtypes=xtypes, xlimits=xlimits)
-
-        x = np.array([[2.6, 0.3, 0.5, 0.25, 0.45, 0.85, 3.1]])
-
-        self.assertEqual(
-            np.array_equal(
-                np.array([[2.6, 0, 1, 0, 0, 1, 3]]),
-                cast_to_discrete_values(xspecs, True, x),
-            ),
-            True,
-        )
-
-    def test_cast_to_discrete_values_with_smooth_rounding_ordinal_values(self):
-        xtypes = [XType.FLOAT, (XType.ENUM, 2), (XType.ENUM, 3), XType.ORD]
-
-        x = np.array([[2.6, 0.3, 0.5, 0.25, 0.45, 0.85, 3.1]])
-        xlimits = np.array(
-            [[-5, 5], ["blue", "red"], ["short", "medium", "long"], ["0", "2", "4"]],
-            dtype="object",
-        )
-        xspecs = XSpecs(xtypes=xtypes, xlimits=xlimits)
-
-        self.assertEqual(
-            np.array_equal(
-                np.array([[2.6, 0, 1, 0, 0, 1, 4]]),
-                cast_to_discrete_values(xspecs, True, x),
-            ),
-            True,
-        )
-
-    def test_cast_to_discrete_values_with_hard_rounding_ordinal_values(self):
-        xtypes = [XType.FLOAT, (XType.ENUM, 2), (XType.ENUM, 3), XType.ORD]
-
-        x = np.array([[2.6, 0.3, 0.5, 0.25, 0.45, 0.85, 3.1]])
-        xlimits = np.array(
-            [[-5, 5], ["blue", "red"], ["short", "medium", "long"], ["0", "4"]],
-            dtype="object",
-        )
-        xspecs = XSpecs(xtypes=xtypes, xlimits=xlimits)
-
-        self.assertEqual(
-            np.array_equal(
-                np.array([[2.6, 0, 1, 0, 0, 1, 4]]),
-                cast_to_discrete_values(xspecs, True, x),
-            ),
-            True,
-        )
-
-    def test_cast_to_discrete_values_with_non_integer_ordinal_values(self):
-        xtypes = [XType.FLOAT, (XType.ENUM, 2), (XType.ENUM, 3), XType.ORD]
-
-        x = np.array([[2.6, 0.3, 0.5, 0.25, 0.45, 0.85, 3.1]])
-        xlimits = np.array(
-            [[-5, 5], ["blue", "red"], ["short", "medium", "long"], ["0", "3.5"]],
-            dtype="object",
-        )
-        xspecs = XSpecs(xtypes=xtypes, xlimits=xlimits)
-
-        self.assertEqual(
-            np.array_equal(
-                np.array([[2.6, 0, 1, 0, 0, 1, 3.5]]),
-                cast_to_discrete_values(xspecs, True, x),
-            ),
-            True,
-        )
-
-    def test_examples(self):
-        self.run_mixed_integer_lhs_example()
-        self.run_mixed_integer_qp_example()
-        self.run_mixed_integer_context_example()
-
-    def run_mixed_integer_lhs_example(self):
-        import numpy as np
-        import matplotlib.pyplot as plt
-        from matplotlib import colors
-
-        from smt.sampling_methods import LHS
-        from smt.surrogate_models import XType, XSpecs
-        from smt.applications.mixed_integer import MixedIntegerSamplingMethod
-
-        xtypes = [XType.FLOAT, (XType.ENUM, 2)]
-        xlimits = [[0.0, 4.0], ["blue", "red"]]
-        xspecs = XSpecs(xtypes=xtypes, xlimits=xlimits)
-
-        sampling = MixedIntegerSamplingMethod(LHS, xspecs, criterion="ese")
-
-        num = 40
-        x = sampling(num)
-
-        cmap = colors.ListedColormap(xlimits[1])
-        plt.scatter(x[:, 0], np.zeros(num), c=x[:, 1], cmap=cmap)
-        plt.show()
-
-    def run_mixed_integer_qp_example(self):
-        import numpy as np
-        import matplotlib.pyplot as plt
-
-        from smt.surrogate_models import QP, XType, XSpecs
-        from smt.applications.mixed_integer import MixedIntegerSurrogateModel
-
-        xt = np.array([0.0, 1.0, 2.0, 3.0, 4.0])
-        yt = np.array([0.0, 1.0, 1.5, 0.5, 1.0])
-
-        # xtypes = [XType.FLOAT, XType.ORD, (ENUM, 3), (ENUM, 2)]
-        # XType.FLOAT means x1 continuous
-        # XType.ORD means x2 ordered
-        # (ENUM, 3) means x3, x4 & x5 are 3 levels of the same categorical variable
-        # (ENUM, 2) means x6 & x7 are 2 levels of the same categorical variable
-        xspecs = XSpecs(xtypes=[XType.ORD], xlimits=[[0, 4]])
-        sm = MixedIntegerSurrogateModel(xspecs=xspecs, surrogate=QP())
-        sm.set_training_values(xt, yt)
-        sm.train()
-
-        num = 100
-        x = np.linspace(0.0, 4.0, num)
-        y = sm.predict_values(x)
-
-        plt.plot(xt, yt, "o")
-        plt.plot(x, y)
-        plt.xlabel("x")
-        plt.ylabel("y")
-        plt.legend(["Training data", "Prediction"])
-        plt.show()
-
-    def run_mixed_integer_context_example(self):
-        import numpy as np
-        import matplotlib.pyplot as plt
-        from matplotlib import colors
-        from mpl_toolkits.mplot3d import Axes3D
-
-        from smt.sampling_methods import LHS, Random
-        from smt.surrogate_models import KRG, XType, XSpecs
-        from smt.applications.mixed_integer import MixedIntegerContext
-
-        xtypes = [XType.ORD, XType.FLOAT, (XType.ENUM, 4)]
-        xlimits = [[0, 5], [0.0, 4.0], ["blue", "red", "green", "yellow"]]
-        xspecs = XSpecs(xtypes=xtypes, xlimits=xlimits)
-
-        def ftest(x):
-            return (x[:, 0] * x[:, 0] + x[:, 1] * x[:, 1]) * (x[:, 2] + 1)
-
-        # context to create consistent DOEs and surrogate
-        mixint = MixedIntegerContext(xspecs=xspecs)
-
-        # DOE for training
-        lhs = mixint.build_sampling_method(LHS, criterion="ese")
-
-        num = mixint.get_unfolded_dimension() * 5
-        print("DOE point nb = {}".format(num))
-        xt = lhs(num)
-        yt = ftest(xt)
-
-        # Surrogate
-        sm = mixint.build_kriging_model(KRG())
-        sm.set_training_values(xt, yt)
-        sm.train()
-
-        # DOE for validation
-        rand = mixint.build_sampling_method(Random)
-        xv = rand(50)
-        yv = ftest(xv)
-        yp = sm.predict_values(xv)
-
-        plt.plot(yv, yv)
-        plt.plot(yv, yp, "o")
-        plt.xlabel("actual")
-        plt.ylabel("prediction")
-
-        plt.show()
-
-    def test_hierarchical_variables_Goldstein(self):
-        def H(x1, x2, x3, x4, z3, z4, x5, cos_term):
-            h = (
-                53.3108
-                + 0.184901 * x1
-                - 5.02914 * x1**3 * 10 ** (-6)
-                + 7.72522 * x1**z3 * 10 ** (-8)
-                - 0.0870775 * x2
-                - 0.106959 * x3
-                + 7.98772 * x3**z4 * 10 ** (-6)
-                + 0.00242482 * x4
-                + 1.32851 * x4**3 * 10 ** (-6)
-                - 0.00146393 * x1 * x2
-                - 0.00301588 * x1 * x3
-                - 0.00272291 * x1 * x4
-                + 0.0017004 * x2 * x3
-                + 0.0038428 * x2 * x4
-                - 0.000198969 * x3 * x4
-                + 1.86025 * x1 * x2 * x3 * 10 ** (-5)
-                - 1.88719 * x1 * x2 * x4 * 10 ** (-6)
-                + 2.50923 * x1 * x3 * x4 * 10 ** (-5)
-                - 5.62199 * x2 * x3 * x4 * 10 ** (-5)
-            )
-            if cos_term:
-                h += 5.0 * np.cos(2.0 * np.pi * (x5 / 100.0)) - 2.0
-            return h
-
-        def f1(x1, x2, z1, z2, z3, z4, x5, cos_term):
-<<<<<<< HEAD
-            c1 = z2 == 0
-            c2 = z2 == 1
-            c3 = z2 == 2
-
-            c4 = z3 == 0
-            c5 = z3 == 1
-            c6 = z3 == 2
-=======
-            c1 = z1 == 0
-            c2 = z1 == 1
-            c3 = z1 == 2
-
-            c4 = z2 == 0
-            c5 = z2 == 1
-            c6 = z2 == 2
->>>>>>> d81f7eef
-
-            y = (
-                c4
-                * (
-                    c1 * H(x1, x2, 20, 20, z3, z4, x5, cos_term)
-                    + c2 * H(x1, x2, 50, 20, z3, z4, x5, cos_term)
-                    + c3 * H(x1, x2, 80, 20, z3, z4, x5, cos_term)
-                )
-                + c5
-                * (
-                    c1 * H(x1, x2, 20, 50, z3, z4, x5, cos_term)
-                    + c2 * H(x1, x2, 50, 50, z3, z4, x5, cos_term)
-                    + c3 * H(x1, x2, 80, 50, z3, z4, x5, cos_term)
-                )
-                + c6
-                * (
-                    c1 * H(x1, x2, 20, 80, z3, z4, x5, cos_term)
-                    + c2 * H(x1, x2, 50, 80, z3, z4, x5, cos_term)
-                    + c3 * H(x1, x2, 80, 80, z3, z4, x5, cos_term)
-                )
-            )
-            return y
-
-        def f2(x1, x2, x3, z2, z3, z4, x5, cos_term):
-<<<<<<< HEAD
-            c1 = z2 == 0
-            c2 = z2 == 1
-            c3 = z2 == 2
-
-            y = (
-                c1 * H(x1, x2, x3, 20, z3, z4, x5, cos_term)
-                + c2 * H(x1, x2, x3, 50, z3, z4, x5, cos_term)
-                + c3 * H(x1, x2, x3, 80, z3, z4, x5, cos_term)
-=======
-            c4 = z2 == 0
-            c5 = z2 == 1
-            c6 = z2 == 2
-
-            y = (
-                c4 * H(x1, x2, x3, 20, z3, z4, x5, cos_term)
-                + c5 * H(x1, x2, x3, 50, z3, z4, x5, cos_term)
-                + c6 * H(x1, x2, x3, 80, z3, z4, x5, cos_term)
->>>>>>> d81f7eef
-            )
-            return y
-
-        def f3(x1, x2, x4, z1, z3, z4, x5, cos_term):
-            c1 = z1 == 0
-            c2 = z1 == 1
-            c3 = z1 == 2
-
-            y = (
-                c1 * H(x1, x2, 20, x4, z3, z4, x5, cos_term)
-                + c2 * H(x1, x2, 50, x4, z3, z4, x5, cos_term)
-                + c3 * H(x1, x2, 80, x4, z3, z4, x5, cos_term)
-            )
-            return y
-
-        def f_hv(X):
-            y = []
-            for x in X:
-                if x[0] == 0:
-                    y.append(
-                        f1(x[2], x[3], x[7], x[8], x[9], x[10], x[6], cos_term=x[1])
-                    )
-                elif x[0] == 1:
-                    y.append(
-                        f2(x[2], x[3], x[4], x[8], x[9], x[10], x[6], cos_term=x[1])
-                    )
-                elif x[0] == 2:
-                    y.append(
-                        f3(x[2], x[3], x[5], x[7], x[9], x[10], x[6], cos_term=x[1])
-                    )
-                elif x[0] == 3:
-                    y.append(
-                        H(x[2], x[3], x[4], x[5], x[9], x[10], x[6], cos_term=x[1])
-                    )
-            return np.array(y)
-
-        xlimits = [
-            ["6,7", "3,7", "4,6", "3,4"],  # meta1 ord
-            [0, 1],  # 0
-            [0, 100],  # 1
-            [0, 100],  # 2
-            [0, 100],  # 3
-            [0, 100],  # 4
-            [0, 100],  # 5
-            [0, 2],  # 6
-            [0, 2],  # 7
-            [0, 2],  # 8
-            [0, 2],  # 9
-        ]
-        xroles = [
-            XRole.META,
-            XRole.NEUTRAL,
-            XRole.NEUTRAL,
-            XRole.NEUTRAL,
-            XRole.DECREED,
-            XRole.DECREED,
-            XRole.NEUTRAL,
-            XRole.DECREED,
-            XRole.DECREED,
-            XRole.NEUTRAL,
-            XRole.NEUTRAL,
-        ]
-        # z or x, cos?;          x1,x2,          x3, x4,        x5:cos,       z1,z2;            exp1,exp2
-
-        xtypes = [
-            (XType.ENUM, 4),
-            XType.ORD,
-            XType.FLOAT,
-            XType.FLOAT,
-            XType.FLOAT,
-            XType.FLOAT,
-            XType.FLOAT,
-            XType.ORD,
-            XType.ORD,
-            XType.ORD,
-            XType.ORD,
-        ]
-        xspecs = XSpecs(xtypes=xtypes, xlimits=xlimits, xroles=xroles)
-        n_doe = 15
-        sampling = MixedIntegerSamplingMethod(
-            LHS, xspecs, criterion="ese", random_state=42
-        )
-        Xt = sampling(n_doe)
-        Yt = f_hv(Xt)
-
-        sm = MixedIntegerKrigingModel(
-            surrogate=KRG(
-                xspecs=xspecs,
-                categorical_kernel=MixIntKernelType.HOMO_HSPHERE,
-                theta0=[1e-2],
-                corr="abs_exp",
-                n_start=5,
-            ),
-        )
-        sm.set_training_values(Xt, Yt)
-        sm.train()
-        y_s = sm.predict_values(Xt)[:, 0]
-        pred_RMSE = np.linalg.norm(y_s - Yt) / len(Yt)
-
-        y_sv = sm.predict_variances(Xt)[:, 0]
-        var_RMSE = np.linalg.norm(y_sv) / len(Yt)
-        self.assertTrue(pred_RMSE < 1e-7)
-        print("Pred_RMSE", pred_RMSE)
-        self.assertTrue(var_RMSE < 1e-7)
-        self.assertTrue(
-            np.linalg.norm(
-                sm.predict_values(
-                    np.array(
-                        [
-                            [0.0, 1.0, 64.0, 4.0, 56.0, 37.0, 35.0, 1.0, 2.0, 1.0, 1.0],
-                            [1.0, 0.0, 31.0, 92.0, 24.0, 3.0, 17.0, 1.0, 2.0, 1.0, 1.0],
-                            [2.0, 1.0, 28.0, 60.0, 77.0, 66.0, 9.0, 0.0, 1.0, 1.0, 1.0],
-                            [
-                                3.0,
-                                1.0,
-                                50.0,
-                                40.0,
-                                99.0,
-                                35.0,
-                                51.0,
-                                2.0,
-                                1.0,
-                                1.0,
-                                2.0,
-                            ],
-                        ]
-                    )
-                )[:, 0]
-                - sm.predict_values(
-                    np.array(
-                        [
-                            [0.0, 1.0, 64.0, 4.0, 6.0, 7.0, 35.0, 1.0, 2.0, 1.0, 1.0],
-                            [
-                                1.0,
-                                0.0,
-                                31.0,
-                                92.0,
-                                24.0,
-                                30.0,
-                                17.0,
-                                0.0,
-                                2.0,
-                                1.0,
-                                1.0,
-                            ],
-                            [2.0, 1.0, 28.0, 60.0, 7.0, 66.0, 9.0, 0.0, 2.0, 1.0, 1.0],
-                            [
-                                3.0,
-                                1.0,
-                                50.0,
-                                40.0,
-                                99.0,
-                                35.0,
-                                51.0,
-                                0.0,
-                                0.0,
-                                1.0,
-                                2.0,
-                            ],
-                        ]
-                    )
-                )[:, 0]
-            )
-            < 1e-8
-        )
-        self.assertTrue(
-            np.linalg.norm(
-                sm.predict_values(
-                    np.array(
-                        [[1.0, 0.0, 31.0, 92.0, 24.0, 3.0, 17.0, 1.0, 2.0, 1.0, 1.0]]
-                    )
-                )
-                - sm.predict_values(
-                    np.array(
-                        [[1.0, 0.0, 31.0, 92.0, 24.0, 3.0, 17.0, 1.0, 1.0, 1.0, 1.0]]
-                    )
-                )
-            )
-            > 1e-8
-        )
-
-    def run_hierarchical_variables_Goldstein(self):
-        import numpy as np
-        from smt.utils.kriging import XSpecs
-        from smt.applications.mixed_integer import (
-            MixedIntegerContext,
-            MixedIntegerSamplingMethod,
-            MixedIntegerKrigingModel,
-        )
-        from smt.sampling_methods import LHS
-        from smt.surrogate_models import (
-            KRG,
-            KPLS,
-            QP,
-            XType,
-            XRole,
-            MixIntKernelType,
-        )
-
-        def f_hv(X):
-            import numpy as np
-
-            def H(x1, x2, x3, x4, z3, z4, x5, cos_term):
-                import numpy as np
-
-                h = (
-                    53.3108
-                    + 0.184901 * x1
-                    - 5.02914 * x1**3 * 10 ** (-6)
-                    + 7.72522 * x1**z3 * 10 ** (-8)
-                    - 0.0870775 * x2
-                    - 0.106959 * x3
-                    + 7.98772 * x3**z4 * 10 ** (-6)
-                    + 0.00242482 * x4
-                    + 1.32851 * x4**3 * 10 ** (-6)
-                    - 0.00146393 * x1 * x2
-                    - 0.00301588 * x1 * x3
-                    - 0.00272291 * x1 * x4
-                    + 0.0017004 * x2 * x3
-                    + 0.0038428 * x2 * x4
-                    - 0.000198969 * x3 * x4
-                    + 1.86025 * x1 * x2 * x3 * 10 ** (-5)
-                    - 1.88719 * x1 * x2 * x4 * 10 ** (-6)
-                    + 2.50923 * x1 * x3 * x4 * 10 ** (-5)
-                    - 5.62199 * x2 * x3 * x4 * 10 ** (-5)
-                )
-                if cos_term:
-                    h += 5.0 * np.cos(2.0 * np.pi * (x5 / 100.0)) - 2.0
-                return h
-
-            def f1(x1, x2, z1, z2, z3, z4, x5, cos_term):
-                c1 = z2 == 0
-                c2 = z2 == 1
-                c3 = z2 == 2
-
-                c4 = z3 == 0
-                c5 = z3 == 1
-                c6 = z3 == 2
-
-                y = (
-                    c4
-                    * (
-                        c1 * H(x1, x2, 20, 20, z3, z4, x5, cos_term)
-                        + c2 * H(x1, x2, 50, 20, z3, z4, x5, cos_term)
-                        + c3 * H(x1, x2, 80, 20, z3, z4, x5, cos_term)
-                    )
-                    + c5
-                    * (
-                        c1 * H(x1, x2, 20, 50, z3, z4, x5, cos_term)
-                        + c2 * H(x1, x2, 50, 50, z3, z4, x5, cos_term)
-                        + c3 * H(x1, x2, 80, 50, z3, z4, x5, cos_term)
-                    )
-                    + c6
-                    * (
-                        c1 * H(x1, x2, 20, 80, z3, z4, x5, cos_term)
-                        + c2 * H(x1, x2, 50, 80, z3, z4, x5, cos_term)
-                        + c3 * H(x1, x2, 80, 80, z3, z4, x5, cos_term)
-                    )
-                )
-                return y
-
-            def f2(x1, x2, x3, z2, z3, z4, x5, cos_term):
-                c1 = z2 == 0
-                c2 = z2 == 1
-                c3 = z2 == 2
-
-                y = (
-                    c1 * H(x1, x2, x3, 20, z3, z4, x5, cos_term)
-                    + c2 * H(x1, x2, x3, 50, z3, z4, x5, cos_term)
-                    + c3 * H(x1, x2, x3, 80, z3, z4, x5, cos_term)
-                )
-                return y
-
-            def f3(x1, x2, x4, z1, z3, z4, x5, cos_term):
-                c1 = z1 == 0
-                c2 = z1 == 1
-                c3 = z1 == 2
-
-                y = (
-                    c1 * H(x1, x2, 20, x4, z3, z4, x5, cos_term)
-                    + c2 * H(x1, x2, 50, x4, z3, z4, x5, cos_term)
-                    + c3 * H(x1, x2, 80, x4, z3, z4, x5, cos_term)
-                )
-                return y
-
-            y = []
-            for x in X:
-                if x[0] == 0:
-                    y.append(
-                        f1(x[2], x[3], x[7], x[8], x[9], x[10], x[6], cos_term=x[1])
-                    )
-                elif x[0] == 1:
-                    y.append(
-                        f2(x[2], x[3], x[4], x[8], x[9], x[10], x[6], cos_term=x[1])
-                    )
-                elif x[0] == 2:
-                    y.append(
-                        f3(x[2], x[3], x[5], x[7], x[9], x[10], x[6], cos_term=x[1])
-                    )
-                elif x[0] == 3:
-                    y.append(
-                        H(x[2], x[3], x[4], x[5], x[9], x[10], x[6], cos_term=x[1])
-                    )
-            return np.array(y)
-
-        xlimits = [
-            ["6,7", "3,7", "4,6", "3,4"],  # meta1 ord
-            [0, 1],  # 0
-            [0, 100],  # 1
-            [0, 100],  # 2
-            [0, 100],  # 3
-            [0, 100],  # 4
-            [0, 100],  # 5
-            [0, 2],  # 6
-            [0, 2],  # 7
-            [0, 2],  # 8
-            [0, 2],  # 9
-        ]
-        xroles = [
-            XRole.META,
-            XRole.NEUTRAL,
-            XRole.NEUTRAL,
-            XRole.NEUTRAL,
-            XRole.DECREED,
-            XRole.DECREED,
-            XRole.NEUTRAL,
-            XRole.DECREED,
-            XRole.DECREED,
-            XRole.NEUTRAL,
-            XRole.NEUTRAL,
-        ]
-        # z or x, cos?;          x1,x2,          x3, x4,        x5:cos,       z1,z2;            exp1,exp2
-
-        xtypes = [
-            (XType.ENUM, 4),
-            XType.ORD,
-            XType.FLOAT,
-            XType.FLOAT,
-            XType.FLOAT,
-            XType.FLOAT,
-            XType.FLOAT,
-            XType.ORD,
-            XType.ORD,
-            XType.ORD,
-            XType.ORD,
-        ]
-        xspecs = XSpecs(xtypes=xtypes, xlimits=xlimits, xroles=xroles)
-        n_doe = 15
-        sampling = MixedIntegerSamplingMethod(
-            LHS, xspecs, criterion="ese", random_state=42
-        )
-        Xt = sampling(n_doe)
-        Yt = f_hv(Xt)
-
-        sm = MixedIntegerKrigingModel(
-            surrogate=KRG(
-                xspecs=xspecs,
-                categorical_kernel=MixIntKernelType.HOMO_HSPHERE,
-                theta0=[1e-2],
-                corr="abs_exp",
-                n_start=5,
-            ),
-        )
-        sm.set_training_values(Xt, Yt)
-        sm.train()
-        y_s = sm.predict_values(Xt)[:, 0]
-        pred_RMSE = np.linalg.norm(y_s - Yt) / len(Yt)
-
-        y_sv = sm.predict_variances(Xt)[:, 0]
-        var_RMSE = np.linalg.norm(y_sv) / len(Yt)
-
-    def test_hierarchical_variables_NN(self):
-        def f_neu(x1, x2, x3, x4):
-            if x4 == 0:
-                return 2 * x1 + x2 - 0.5 * x3
-            if x4 == 1:
-                return -x1 + 2 * x2 - 0.5 * x3
-            if x4 == 2:
-                return -x1 + x2 + 0.5 * x3
-
-        def f1(x1, x2, x3, x4, x5):
-            return f_neu(x1, x2, x3, x4) + x5**2
-
-        def f2(x1, x2, x3, x4, x5, x6):
-            return f_neu(x1, x2, x3, x4) + (x5**2) + 0.3 * x6
-
-        def f3(x1, x2, x3, x4, x5, x6, x7):
-            return f_neu(x1, x2, x3, x4) + (x5**2) + 0.3 * x6 - 0.1 * x7**3
-
-        def f(X):
-            y = []
-            for x in X:
-                if x[0] == 1:
-                    y.append(f1(x[1], x[2], x[3], x[4], x[5]))
-                elif x[0] == 2:
-                    y.append(f2(x[1], x[2], x[3], x[4], x[5], x[6]))
-                elif x[0] == 3:
-                    y.append(f3(x[1], x[2], x[3], x[4], x[5], x[6], x[7]))
-            return np.array(y)
-
-        xlimits = [
-            [1, 3],  # meta ord
-            [-5, -2],
-            [-5, -1],
-            ["8", "16", "32", "64", "128", "256"],
-            ["ReLU", "SELU", "ISRLU"],
-            [0.0, 5.0],  # decreed m=1
-            [0.0, 5.0],  # decreed m=2
-            [0.0, 5.0],  # decreed m=3
-        ]
-        xtypes = [
-            XType.ORD,
-            XType.FLOAT,
-            XType.FLOAT,
-            XType.ORD,
-            (XType.ENUM, 3),
-            XType.ORD,
-            XType.ORD,
-            XType.ORD,
-        ]
-        xroles = [
-            XRole.META,
-            XRole.NEUTRAL,
-            XRole.NEUTRAL,
-            XRole.NEUTRAL,
-            XRole.NEUTRAL,
-            XRole.DECREED,
-            XRole.DECREED,
-            XRole.DECREED,
-        ]
-        xspecs = XSpecs(xtypes=xtypes, xlimits=xlimits, xroles=xroles)
-        n_doe = 100
-
-        xspecs_samp = XSpecs(xtypes=xtypes[1:], xlimits=xlimits[1:])
-
-        sampling = MixedIntegerSamplingMethod(
-            LHS, xspecs_samp, criterion="ese", random_state=42
-        )
-        x_cont = sampling(3 * n_doe)
-
-        xdoe1 = np.zeros((n_doe, 6))
-        x_cont2 = x_cont[:n_doe, :5]
-        xdoe1[:, 0] = np.ones(n_doe)
-        xdoe1[:, 1:] = x_cont2
-        ydoe1 = f(xdoe1)
-
-        xdoe1 = np.zeros((n_doe, 8))
-        xdoe1[:, 0] = np.ones(n_doe)
-        xdoe1[:, 1:6] = x_cont2
-
-        xdoe2 = np.zeros((n_doe, 7))
-        x_cont2 = x_cont[n_doe : 2 * n_doe, :6]
-        xdoe2[:, 0] = 2 * np.ones(n_doe)
-        xdoe2[:, 1:7] = x_cont2
-        ydoe2 = f(xdoe2)
-
-        xdoe2 = np.zeros((n_doe, 8))
-        xdoe2[:, 0] = 2 * np.ones(n_doe)
-        xdoe2[:, 1:7] = x_cont2
-
-        xdoe3 = np.zeros((n_doe, 8))
-        xdoe3[:, 0] = 3 * np.ones(n_doe)
-        xdoe3[:, 1:] = x_cont[2 * n_doe :, :]
-        ydoe3 = f(xdoe3)
-
-        Xt = np.concatenate((xdoe1, xdoe2, xdoe3), axis=0)
-        Yt = np.concatenate((ydoe1, ydoe2, ydoe3), axis=0)
-        sm = MixedIntegerKrigingModel(
-            surrogate=KRG(
-                xspecs=xspecs,
-                categorical_kernel=MixIntKernelType.HOMO_HSPHERE,
-                theta0=[1e-2],
-                corr="abs_exp",
-                n_start=5,
-            ),
-        )
-        sm.set_training_values(Xt, Yt)
-        sm.train()
-        y_s = sm.predict_values(Xt)[:, 0]
-        pred_RMSE = np.linalg.norm(y_s - Yt) / len(Yt)
-
-        y_sv = sm.predict_variances(Xt)[:, 0]
-        var_RMSE = np.linalg.norm(y_sv) / len(Yt)
-        self.assertTrue(pred_RMSE < 1e-7)
-        print("Pred_RMSE", pred_RMSE)
-        self.assertTrue(var_RMSE < 1e-7)
-        self.assertTrue(
-            np.linalg.norm(
-                sm.predict_values(
-                    np.array(
-                        [
-                            [1, -1, -2, 8, 0, 2, 0, 0],
-                            [2, -1, -2, 16, 1, 2, 1, 0],
-                            [3, -1, -2, 32, 2, 2, 1, -2],
-                        ]
-                    )
-                )[:, 0]
-                - sm.predict_values(
-                    np.array(
-                        [
-                            [1, -1, -2, 8, 0, 2, 10, 10],
-                            [2, -1, -2, 16, 1, 2, 1, 10],
-                            [3, -1, -2, 32, 2, 2, 1, -2],
-                        ]
-                    )
-                )[:, 0]
-            )
-            < 1e-8
-        )
-        self.assertTrue(
-            np.linalg.norm(
-                sm.predict_values(np.array([[1, -1, -2, 8, 0, 2, 0, 0]]))
-                - sm.predict_values(np.array([[1, -1, -2, 8, 0, 12, 10, 10]]))
-            )
-            > 1e-8
-        )
-
-    def test_mixed_gower_2D(self):
-        xt = np.array([[0, 5], [2, -1], [4, 0.5]])
-        yt = np.array([[0.0], [1.0], [1.5]])
-        xlimits = [["0.0", "1.0", " 2.0", "3.0", "4.0"], [-5, 5]]
-        xtypes = [(XType.ENUM, 5), XType.FLOAT]
-        xspecs = XSpecs(xtypes=xtypes, xlimits=xlimits)
-
-        # Surrogate
-        sm = MixedIntegerKrigingModel(
-            surrogate=KRG(
-                xspecs=xspecs,
-                theta0=[1e-2],
-                corr="abs_exp",
-                categorical_kernel=MixIntKernelType.GOWER,
-            ),
-        )
-        sm.set_training_values(xt, yt)
-        sm.train()
-
-        # DOE for validation
-        x = np.linspace(0, 4, 5)
-        x2 = np.linspace(-5, 5, 21)
-        x1 = []
-        for element in itertools.product(x, x2):
-            x1.append(np.array(element))
-        x_pred = np.array(x1)
-
-        y = sm.predict_values(x_pred)
-        yvar = sm.predict_variances(x_pred)
-
-        # prediction are correct on known points
-        self.assertTrue(np.abs(np.sum(np.array([y[20], y[50], y[95]]) - yt)) < 1e-6)
-        self.assertTrue(np.abs(np.sum(np.array([yvar[20], yvar[50], yvar[95]]))) < 1e-6)
-
-        self.assertEqual(np.shape(y), (105, 1))
-
-    def test_mixed_homo_gaussian_2D(self):
-        xt = np.array([[0, 5], [2, -1], [4, 0.5]])
-        yt = np.array([[0.0], [1.0], [1.5]])
-        xlimits = [["0.0", "1.0", " 2.0", "3.0", "4.0"], [-5, 5]]
-        xtypes = [(XType.ENUM, 5), XType.FLOAT]
-        xspecs = XSpecs(xtypes=xtypes, xlimits=xlimits)
-        # Surrogate
-        sm = MixedIntegerKrigingModel(
-            surrogate=KRG(
-                xspecs=xspecs,
-                theta0=[1e-2],
-                corr="abs_exp",
-                categorical_kernel=MixIntKernelType.EXP_HOMO_HSPHERE,
-            ),
-        )
-        sm.set_training_values(xt, yt)
-        sm.train()
-
-        # DOE for validation
-        x = np.linspace(0, 4, 5)
-        x2 = np.linspace(-5, 5, 21)
-        x1 = []
-        for element in itertools.product(x, x2):
-            x1.append(np.array(element))
-        x_pred = np.array(x1)
-
-        y = sm.predict_values(x_pred)
-        yvar = sm.predict_variances(x_pred)
-
-        # prediction are correct on known points
-        self.assertTrue(np.abs(np.sum(np.array([y[20], y[50], y[95]]) - yt)) < 1e-6)
-        self.assertTrue(np.abs(np.sum(np.array([yvar[20], yvar[50], yvar[95]]))) < 1e-6)
-
-        self.assertEqual(np.shape(y), (105, 1))
-
-    def test_mixed_homo_hyp_2D(self):
-        xt = np.array([[0, 5], [2, -1], [4, 0.5]])
-        yt = np.array([[0.0], [1.0], [1.5]])
-        xlimits = [["0.0", "1.0", " 2.0", "3.0", "4.0"], [-5, 5]]
-        xtypes = [(XType.ENUM, 5), XType.FLOAT]
-        xspecs = XSpecs(xtypes=xtypes, xlimits=xlimits)
-        # Surrogate
-        sm = MixedIntegerKrigingModel(
-            surrogate=KRG(
-                xspecs=xspecs,
-                theta0=[1e-2],
-                categorical_kernel=MixIntKernelType.HOMO_HSPHERE,
-                corr="abs_exp",
-            ),
-        )
-        sm.set_training_values(xt, yt)
-        sm.train()
-
-        # DOE for validation
-        x = np.linspace(0, 4, 5)
-        x2 = np.linspace(-5, 5, 21)
-        x1 = []
-        for element in itertools.product(x, x2):
-            x1.append(np.array(element))
-        x_pred = np.array(x1)
-
-        y = sm.predict_values(x_pred)
-        yvar = sm.predict_variances(x_pred)
-
-        # prediction are correct on known points
-        self.assertTrue(np.abs(np.sum(np.array([y[20], y[50], y[95]]) - yt)) < 1e-6)
-        self.assertTrue(np.abs(np.sum(np.array([yvar[20], yvar[50], yvar[95]]))) < 1e-6)
-
-        self.assertEqual(np.shape(y), (105, 1))
-
-    def test_mixed_homo_gaussian_3D_PLS(self):
-        xt = np.array([[0.5, 0, 5], [2, 3, 4], [5, 2, -1], [-2, 4, 0.5]])
-        yt = np.array([[0.0], [3], [1.0], [1.5]])
-        xlimits = [[-5, 5], ["0.0", "1.0", " 2.0", "3.0", "4.0"], [-5, 5]]
-        xtypes = [XType.FLOAT, (XType.ENUM, 5), XType.FLOAT]
-        xspecs = XSpecs(xtypes=xtypes, xlimits=xlimits)
-        # Surrogate
-        sm = surrogate = KPLS(
-            xspecs=xspecs,
-            theta0=[1e-2],
-            n_comp=1,
-            categorical_kernel=MixIntKernelType.EXP_HOMO_HSPHERE,
-            cat_kernel_comps=[3],
-            corr="squar_exp",
-        )
-        sm.set_training_values(xt, yt)
-        sm.train()
-
-        # DOE for validation
-        x = np.linspace(0, 4, 5)
-        x2 = np.linspace(-5, 5, 21)
-        x1 = []
-        for element in itertools.product(x2, x, x2):
-            x1.append(np.array(element))
-        x_pred = np.array(x1)
-
-        i = 0
-        i += 1
-        y = sm.predict_values(x_pred)
-        yvar = sm.predict_variances(x_pred)
-
-        self.assertTrue((np.abs(np.sum(np.array(sm.predict_values(xt) - yt)))) < 1e-6)
-        self.assertTrue((np.abs(np.sum(np.array(sm.predict_variances(xt) - 0)))) < 1e-6)
-
-    def test_mixed_homo_gaussian_3D_PLS_cate(self):
-        xt = np.array([[0.5, 0, 5], [2, 3, 4], [5, 2, -1], [-2, 4, 0.5]])
-        yt = np.array([[0.0], [3], [1.0], [1.5]])
-        xlimits = [[-5, 5], ["0.0", "1.0", " 2.0", "3.0", "4.0"], [-5, 5]]
-        xtypes = [XType.FLOAT, (XType.ENUM, 5), XType.FLOAT]
-        xspecs = XSpecs(xtypes=xtypes, xlimits=xlimits)
-        # Surrogate
-        sm = KPLS(
-            xspecs=xspecs,
-            theta0=[1e-2],
-            n_comp=2,
-            corr="abs_exp",
-            cat_kernel_comps=[3],
-            categorical_kernel=MixIntKernelType.EXP_HOMO_HSPHERE,
-        )
-
-        sm.set_training_values(xt, yt)
-        sm.train()
-
-        # DOE for validation
-        x = np.linspace(0, 4, 5)
-        x2 = np.linspace(-5, 5, 21)
-        x1 = []
-        for element in itertools.product(x2, x, x2):
-            x1.append(np.array(element))
-        x_pred = np.array(x1)
-
-        i = 0
-        i += 1
-        y = sm.predict_values(x_pred)
-        yvar = sm.predict_variances(x_pred)
-
-        self.assertTrue((np.abs(np.sum(np.array(sm.predict_values(xt) - yt)))) < 1e-6)
-        self.assertTrue((np.abs(np.sum(np.array(sm.predict_variances(xt) - 0)))) < 1e-6)
-
-    def test_mixed_homo_hyp_3D_PLS_cate(self):
-        xt = np.array([[0.5, 0, 5], [2, 3, 4], [5, 2, -1], [-2, 4, 0.5]])
-        yt = np.array([[0.0], [3], [1.0], [1.5]])
-        xlimits = [[-5, 5], ["0.0", "1.0", " 2.0", "3.0", "4.0"], [-5, 5]]
-        xtypes = [XType.FLOAT, (XType.ENUM, 5), XType.FLOAT]
-        xspecs = XSpecs(xtypes=xtypes, xlimits=xlimits)
-        # Surrogate
-        sm = MixedIntegerKrigingModel(
-            surrogate=KPLS(
-                xspecs=xspecs,
-                theta0=[1e-2],
-                n_comp=1,
-                categorical_kernel=MixIntKernelType.HOMO_HSPHERE,
-                cat_kernel_comps=[3],
-                corr="squar_exp",
-            ),
-        )
-        sm.set_training_values(xt, yt)
-        sm.train()
-
-        # DOE for validation
-        x = np.linspace(0, 4, 5)
-        x2 = np.linspace(-5, 5, 21)
-        x1 = []
-        for element in itertools.product(x2, x, x2):
-            x1.append(np.array(element))
-        x_pred = np.array(x1)
-
-        i = 0
-        i += 1
-        y = sm.predict_values(x_pred)
-        yvar = sm.predict_variances(x_pred)
-
-        self.assertTrue((np.abs(np.sum(np.array(sm.predict_values(xt) - yt)))) < 1e-6)
-        self.assertTrue((np.abs(np.sum(np.array(sm.predict_variances(xt) - 0)))) < 1e-6)
-
-    def test_mixed_homo_gaussian_3D_ord_cate(self):
-        xt = np.array([[0.5, 0, 5], [2, 3, 4], [5, 2, -1], [-2, 4, 0.5]])
-        yt = np.array([[0.0], [3], [1.0], [1.5]])
-        xlimits = [
-            ["0.0", "1.0", " 2.0", "3.0", "4.0"],
-            [-5, 5],
-            ["0.0", "1.0", " 2.0", "3.0"],
-        ]
-        xtypes = [(XType.ENUM, 5), XType.ORD, (XType.ENUM, 4)]
-        xspecs = XSpecs(xtypes=xtypes, xlimits=xlimits)
-        # Surrogate
-        sm = MixedIntegerKrigingModel(
-            surrogate=KPLS(
-                xspecs=xspecs,
-                theta0=[1e-2],
-                n_comp=1,
-                categorical_kernel=MixIntKernelType.EXP_HOMO_HSPHERE,
-                cat_kernel_comps=[3, 2],
-                corr="squar_exp",
-            ),
-        )
-        sm.set_training_values(xt, yt)
-        sm.train()
-
-        # DOE for validation
-        x = np.linspace(0, 4, 5)
-        x2 = np.linspace(-5, 5, 21)
-        x3 = np.linspace(0, 3, 4)
-        x1 = []
-        for element in itertools.product(x, x2, x3):
-            x1.append(np.array(element))
-        x_pred = np.array(x1)
-
-        y = sm.predict_values(x_pred)
-        yvar = sm.predict_variances(x_pred)
-
-        # prediction are correct on known points
-        self.assertTrue((np.abs(np.sum(np.array(sm.predict_values(xt) - yt)) < 1e-6)))
-        self.assertTrue((np.abs(np.sum(np.array(sm.predict_variances(xt) - 0)) < 1e-6)))
-
-    def test_mixed_gower_3D(self):
-        xtypes = [XType.FLOAT, XType.ORD, XType.ORD]
-        xlimits = [[-10, 10], [-10, 10], [-10, 10]]
-        xspecs = XSpecs(xtypes=xtypes, xlimits=xlimits)
-        mixint = MixedIntegerContext(xspecs=xspecs)
-
-        sm = mixint.build_kriging_model(
-            KRG(categorical_kernel=MixIntKernelType.GOWER, print_prediction=False)
-        )
-        sampling = mixint.build_sampling_method(LHS, criterion="m")
-
-        fun = Sphere(ndim=3)
-        xt = sampling(10)
-        yt = fun(xt)
-        sm.set_training_values(xt, yt)
-        sm.train()
-        eq_check = True
-        for i in range(xt.shape[0]):
-            if abs(float(xt[i, :][1]) - int(float(xt[i, :][1]))) > 10e-8:
-                eq_check = False
-        self.assertTrue(eq_check)
-
-    def test_examples(self):
-        self.run_mixed_gower_example()
-        self.run_mixed_homo_gaussian_example()
-        self.run_mixed_homo_hyp_example()
-        self.run_hierarchical_variables_Goldstein()
-
-    def run_mixed_gower_example(self):
-        import numpy as np
-        import matplotlib.pyplot as plt
-
-        from smt.surrogate_models import KRG, XType, XSpecs, MixIntKernelType
-        from smt.applications.mixed_integer import MixedIntegerKrigingModel
-
-        xt1 = np.array([[0, 0.0], [0, 2.0], [0, 4.0]])
-        xt2 = np.array([[1, 0.0], [1, 2.0], [1, 3.0]])
-        xt3 = np.array([[2, 1.0], [2, 2.0], [2, 4.0]])
-
-        xt = np.concatenate((xt1, xt2, xt3), axis=0)
-        xt[:, 1] = xt[:, 1].astype(np.float64)
-        yt1 = np.array([0.0, 9.0, 16.0])
-        yt2 = np.array([0.0, -4, -13.0])
-        yt3 = np.array([-10, 3, 11.0])
-
-        yt = np.concatenate((yt1, yt2, yt3), axis=0)
-        xlimits = [["Blue", "Red", "Green"], [0.0, 4.0]]
-        xtypes = [(XType.ENUM, 3), XType.FLOAT]
-        xspecs = XSpecs(xtypes=xtypes, xlimits=xlimits)
-        # Surrogate
-        sm = MixedIntegerKrigingModel(
-            surrogate=KRG(
-                xspecs=xspecs,
-                categorical_kernel=MixIntKernelType.GOWER,
-                theta0=[1e-1],
-                corr="squar_exp",
-                n_start=20,
-            ),
-        )
-        sm.set_training_values(xt, yt)
-        sm.train()
-
-        # DOE for validation
-        n = 100
-        x_cat1 = []
-        x_cat2 = []
-        x_cat3 = []
-
-        for i in range(n):
-            x_cat1.append(0)
-            x_cat2.append(1)
-            x_cat3.append(2)
-
-        x_cont = np.linspace(0.0, 4.0, n)
-        x1 = np.concatenate(
-            (np.asarray(x_cat1).reshape(-1, 1), x_cont.reshape(-1, 1)), axis=1
-        )
-        x2 = np.concatenate(
-            (np.asarray(x_cat2).reshape(-1, 1), x_cont.reshape(-1, 1)), axis=1
-        )
-        x3 = np.concatenate(
-            (np.asarray(x_cat3).reshape(-1, 1), x_cont.reshape(-1, 1)), axis=1
-        )
-
-        y1 = sm.predict_values(x1)
-        y2 = sm.predict_values(x2)
-        y3 = sm.predict_values(x3)
-
-        # estimated variance
-        s2_1 = sm.predict_variances(x1)
-        s2_2 = sm.predict_variances(x2)
-        s2_3 = sm.predict_variances(x3)
-
-        fig, axs = plt.subplots(3, figsize=(8, 6))
-
-        axs[0].plot(xt1[:, 1].astype(np.float64), yt1, "o", linestyle="None")
-        axs[0].plot(x_cont, y1, color="Blue")
-        axs[0].fill_between(
-            np.ravel(x_cont),
-            np.ravel(y1 - 3 * np.sqrt(s2_1)),
-            np.ravel(y1 + 3 * np.sqrt(s2_1)),
-            color="lightgrey",
-        )
-        axs[0].set_xlabel("x")
-        axs[0].set_ylabel("y")
-        axs[0].legend(
-            ["Training data", "Prediction", "Confidence Interval 99%"],
-            loc="upper left",
-            bbox_to_anchor=[0, 1],
-        )
-        axs[1].plot(
-            xt2[:, 1].astype(np.float64), yt2, marker="o", color="r", linestyle="None"
-        )
-        axs[1].plot(x_cont, y2, color="Red")
-        axs[1].fill_between(
-            np.ravel(x_cont),
-            np.ravel(y2 - 3 * np.sqrt(s2_2)),
-            np.ravel(y2 + 3 * np.sqrt(s2_2)),
-            color="lightgrey",
-        )
-        axs[1].set_xlabel("x")
-        axs[1].set_ylabel("y")
-        axs[1].legend(
-            ["Training data", "Prediction", "Confidence Interval 99%"],
-            loc="upper left",
-            bbox_to_anchor=[0, 1],
-        )
-        axs[2].plot(
-            xt3[:, 1].astype(np.float64), yt3, marker="o", color="r", linestyle="None"
-        )
-        axs[2].plot(x_cont, y3, color="Green")
-        axs[2].fill_between(
-            np.ravel(x_cont),
-            np.ravel(y3 - 3 * np.sqrt(s2_3)),
-            np.ravel(y3 + 3 * np.sqrt(s2_3)),
-            color="lightgrey",
-        )
-        axs[2].set_xlabel("x")
-        axs[2].set_ylabel("y")
-        axs[2].legend(
-            ["Training data", "Prediction", "Confidence Interval 99%"],
-            loc="upper left",
-            bbox_to_anchor=[0, 1],
-        )
-        plt.tight_layout()
-        plt.show()
-
-    def run_mixed_homo_gaussian_example(self):
-        import numpy as np
-        import matplotlib.pyplot as plt
-
-        from smt.surrogate_models import KRG, XType, XSpecs, MixIntKernelType
-        from smt.applications.mixed_integer import MixedIntegerKrigingModel
-
-        xt1 = np.array([[0, 0.0], [0, 2.0], [0, 4.0]])
-        xt2 = np.array([[1, 0.0], [1, 2.0], [1, 3.0]])
-        xt3 = np.array([[2, 1.0], [2, 2.0], [2, 4.0]])
-
-        xt = np.concatenate((xt1, xt2, xt3), axis=0)
-        xt[:, 1] = xt[:, 1].astype(np.float64)
-        yt1 = np.array([0.0, 9.0, 16.0])
-        yt2 = np.array([0.0, -4, -13.0])
-        yt3 = np.array([-10, 3, 11.0])
-
-        yt = np.concatenate((yt1, yt2, yt3), axis=0)
-        xlimits = [["Blue", "Red", "Green"], [0.0, 4.0]]
-        xtypes = [(XType.ENUM, 3), XType.FLOAT]
-        xspecs = XSpecs(xtypes=xtypes, xlimits=xlimits)
-        # Surrogate
-        sm = MixedIntegerKrigingModel(
-            surrogate=KRG(
-                xspecs=xspecs,
-                theta0=[1e-1],
-                corr="squar_exp",
-                n_start=20,
-                categorical_kernel=MixIntKernelType.EXP_HOMO_HSPHERE,
-            ),
-        )
-        sm.set_training_values(xt, yt)
-        sm.train()
-
-        # DOE for validation
-        n = 100
-        x_cat1 = []
-        x_cat2 = []
-        x_cat3 = []
-
-        for i in range(n):
-            x_cat1.append(0)
-            x_cat2.append(1)
-            x_cat3.append(2)
-
-        x_cont = np.linspace(0.0, 4.0, n)
-        x1 = np.concatenate(
-            (np.asarray(x_cat1).reshape(-1, 1), x_cont.reshape(-1, 1)), axis=1
-        )
-        x2 = np.concatenate(
-            (np.asarray(x_cat2).reshape(-1, 1), x_cont.reshape(-1, 1)), axis=1
-        )
-        x3 = np.concatenate(
-            (np.asarray(x_cat3).reshape(-1, 1), x_cont.reshape(-1, 1)), axis=1
-        )
-
-        y1 = sm.predict_values(x1)
-        y2 = sm.predict_values(x2)
-        y3 = sm.predict_values(x3)
-
-        # estimated variance
-        s2_1 = sm.predict_variances(x1)
-        s2_2 = sm.predict_variances(x2)
-        s2_3 = sm.predict_variances(x3)
-
-        fig, axs = plt.subplots(3, figsize=(8, 6))
-
-        axs[0].plot(xt1[:, 1].astype(np.float64), yt1, "o", linestyle="None")
-        axs[0].plot(x_cont, y1, color="Blue")
-        axs[0].fill_between(
-            np.ravel(x_cont),
-            np.ravel(y1 - 3 * np.sqrt(s2_1)),
-            np.ravel(y1 + 3 * np.sqrt(s2_1)),
-            color="lightgrey",
-        )
-        axs[0].set_xlabel("x")
-        axs[0].set_ylabel("y")
-        axs[0].legend(
-            ["Training data", "Prediction", "Confidence Interval 99%"],
-            loc="upper left",
-            bbox_to_anchor=[0, 1],
-        )
-        axs[1].plot(
-            xt2[:, 1].astype(np.float64), yt2, marker="o", color="r", linestyle="None"
-        )
-        axs[1].plot(x_cont, y2, color="Red")
-        axs[1].fill_between(
-            np.ravel(x_cont),
-            np.ravel(y2 - 3 * np.sqrt(s2_2)),
-            np.ravel(y2 + 3 * np.sqrt(s2_2)),
-            color="lightgrey",
-        )
-        axs[1].set_xlabel("x")
-        axs[1].set_ylabel("y")
-        axs[1].legend(
-            ["Training data", "Prediction", "Confidence Interval 99%"],
-            loc="upper left",
-            bbox_to_anchor=[0, 1],
-        )
-        axs[2].plot(
-            xt3[:, 1].astype(np.float64), yt3, marker="o", color="r", linestyle="None"
-        )
-        axs[2].plot(x_cont, y3, color="Green")
-        axs[2].fill_between(
-            np.ravel(x_cont),
-            np.ravel(y3 - 3 * np.sqrt(s2_3)),
-            np.ravel(y3 + 3 * np.sqrt(s2_3)),
-            color="lightgrey",
-        )
-        axs[2].set_xlabel("x")
-        axs[2].set_ylabel("y")
-        axs[2].legend(
-            ["Training data", "Prediction", "Confidence Interval 99%"],
-            loc="upper left",
-            bbox_to_anchor=[0, 1],
-        )
-        plt.tight_layout()
-        plt.show()
-
-    def run_mixed_homo_hyp_example(self):
-        import numpy as np
-        import matplotlib.pyplot as plt
-
-        from smt.surrogate_models import KRG, XType, XSpecs, MixIntKernelType
-        from smt.applications.mixed_integer import MixedIntegerKrigingModel
-
-        xt1 = np.array([[0, 0.0], [0, 2.0], [0, 4.0]])
-        xt2 = np.array([[1, 0.0], [1, 2.0], [1, 3.0]])
-        xt3 = np.array([[2, 1.0], [2, 2.0], [2, 4.0]])
-
-        xt = np.concatenate((xt1, xt2, xt3), axis=0)
-        xt[:, 1] = xt[:, 1].astype(np.float64)
-        yt1 = np.array([0.0, 9.0, 16.0])
-        yt2 = np.array([0.0, -4, -13.0])
-        yt3 = np.array([-10, 3, 11.0])
-
-        yt = np.concatenate((yt1, yt2, yt3), axis=0)
-        xlimits = [["Blue", "Red", "Green"], [0.0, 4.0]]
-        xtypes = [(XType.ENUM, 3), XType.FLOAT]
-        xspecs = XSpecs(xtypes=xtypes, xlimits=xlimits)
-        # Surrogate
-        sm = MixedIntegerKrigingModel(
-            surrogate=KRG(
-                xspecs=xspecs,
-                categorical_kernel=MixIntKernelType.HOMO_HSPHERE,
-                theta0=[1e-1],
-                corr="squar_exp",
-                n_start=20,
-            ),
-        )
-        sm.set_training_values(xt, yt)
-        sm.train()
-
-        # DOE for validation
-        n = 100
-        x_cat1 = []
-        x_cat2 = []
-        x_cat3 = []
-
-        for i in range(n):
-            x_cat1.append(0)
-            x_cat2.append(1)
-            x_cat3.append(2)
-
-        x_cont = np.linspace(0.0, 4.0, n)
-        x1 = np.concatenate(
-            (np.asarray(x_cat1).reshape(-1, 1), x_cont.reshape(-1, 1)), axis=1
-        )
-        x2 = np.concatenate(
-            (np.asarray(x_cat2).reshape(-1, 1), x_cont.reshape(-1, 1)), axis=1
-        )
-        x3 = np.concatenate(
-            (np.asarray(x_cat3).reshape(-1, 1), x_cont.reshape(-1, 1)), axis=1
-        )
-
-        y1 = sm.predict_values(x1)
-        y2 = sm.predict_values(x2)
-        y3 = sm.predict_values(x3)
-
-        # estimated variance
-        s2_1 = sm.predict_variances(x1)
-        s2_2 = sm.predict_variances(x2)
-        s2_3 = sm.predict_variances(x3)
-
-        fig, axs = plt.subplots(3, figsize=(8, 6))
-
-        axs[0].plot(xt1[:, 1].astype(np.float64), yt1, "o", linestyle="None")
-        axs[0].plot(x_cont, y1, color="Blue")
-        axs[0].fill_between(
-            np.ravel(x_cont),
-            np.ravel(y1 - 3 * np.sqrt(s2_1)),
-            np.ravel(y1 + 3 * np.sqrt(s2_1)),
-            color="lightgrey",
-        )
-        axs[0].set_xlabel("x")
-        axs[0].set_ylabel("y")
-        axs[0].legend(
-            ["Training data", "Prediction", "Confidence Interval 99%"],
-            loc="upper left",
-            bbox_to_anchor=[0, 1],
-        )
-        axs[1].plot(
-            xt2[:, 1].astype(np.float64), yt2, marker="o", color="r", linestyle="None"
-        )
-        axs[1].plot(x_cont, y2, color="Red")
-        axs[1].fill_between(
-            np.ravel(x_cont),
-            np.ravel(y2 - 3 * np.sqrt(s2_2)),
-            np.ravel(y2 + 3 * np.sqrt(s2_2)),
-            color="lightgrey",
-        )
-        axs[1].set_xlabel("x")
-        axs[1].set_ylabel("y")
-        axs[1].legend(
-            ["Training data", "Prediction", "Confidence Interval 99%"],
-            loc="upper left",
-            bbox_to_anchor=[0, 1],
-        )
-        axs[2].plot(
-            xt3[:, 1].astype(np.float64), yt3, marker="o", color="r", linestyle="None"
-        )
-        axs[2].plot(x_cont, y3, color="Green")
-        axs[2].fill_between(
-            np.ravel(x_cont),
-            np.ravel(y3 - 3 * np.sqrt(s2_3)),
-            np.ravel(y3 + 3 * np.sqrt(s2_3)),
-            color="lightgrey",
-        )
-        axs[2].set_xlabel("x")
-        axs[2].set_ylabel("y")
-        axs[2].legend(
-            ["Training data", "Prediction", "Confidence Interval 99%"],
-            loc="upper left",
-            bbox_to_anchor=[0, 1],
-        )
-        plt.tight_layout()
-        plt.show()
-
-
-if __name__ == "__main__":
-    TestMixedInteger().run_mixed_integer_context_example()
-    unittest.main()
+"""
+Created on Tue Oct 12 10:48:01 2021
+@author: psaves
+"""
+
+import unittest
+import numpy as np
+import matplotlib
+import itertools
+
+matplotlib.use("Agg")
+
+from smt.utils.kriging import XSpecs
+
+from smt.applications.mixed_integer import (
+    MixedIntegerContext,
+    MixedIntegerSamplingMethod,
+    MixedIntegerKrigingModel,
+)
+from smt.utils.mixed_integer import (
+    unfold_xlimits_with_continuous_limits,
+    fold_with_enum_index,
+    unfold_with_enum_mask,
+    compute_unfolded_dimension,
+    cast_to_enum_value,
+    cast_to_mixed_integer,
+    cast_to_discrete_values,
+    encode_with_enum_index,
+)
+from smt.problems import Sphere
+from smt.sampling_methods import LHS
+from smt.surrogate_models import (
+    KRG,
+    KPLS,
+    QP,
+    XType,
+    XRole,
+    MixIntKernelType,
+)
+
+
+class TestMixedInteger(unittest.TestCase):
+    def test_krg_mixed_3D_INT(self):
+        xtypes = [XType.FLOAT, (XType.ENUM, 3), XType.ORD]
+        xlimits = [[-10, 10], ["blue", "red", "green"], [-10, 10]]
+        xspecs = XSpecs(xtypes=xtypes, xlimits=xlimits)
+
+        mixint = MixedIntegerContext(xspecs=xspecs)
+
+        sm = mixint.build_kriging_model(KRG(print_prediction=False))
+        sampling = mixint.build_sampling_method(LHS, criterion="m")
+
+        fun = Sphere(ndim=3)
+        xt = sampling(20)
+        yt = fun(xt)
+        sm.set_training_values(xt, yt)
+        sm.train()
+
+        eq_check = True
+        for i in range(xt.shape[0]):
+            if abs(float(xt[i, :][2]) - int(float(xt[i, :][2]))) > 10e-8:
+                eq_check = False
+            if not (xt[i, :][1] == 0 or xt[i, :][1] == 1 or xt[i, :][1] == 2):
+                eq_check = False
+        self.assertTrue(eq_check)
+
+    def test_krg_mixed_3D(self):
+        xtypes = [XType.FLOAT, (XType.ENUM, 3), XType.ORD]
+        xlimits = [[-10, 10], ["blue", "red", "green"], [-10, 10]]
+        xspecs = XSpecs(xtypes=xtypes, xlimits=xlimits)
+
+        mixint = MixedIntegerContext(xspecs=xspecs)
+
+        sm = mixint.build_kriging_model(KRG(print_prediction=False))
+        sampling = mixint.build_sampling_method(LHS, criterion="m")
+
+        fun = Sphere(ndim=3)
+        xt = sampling(20)
+        yt = fun(xt)
+        sm.set_training_values(xt, yt)
+        sm.train()
+
+        eq_check = True
+        for i in range(xt.shape[0]):
+            if abs(float(xt[i, :][2]) - int(float(xt[i, :][2]))) > 10e-8:
+                eq_check = False
+            if not (xt[i, :][1] == 0 or xt[i, :][1] == 1 or xt[i, :][1] == 2):
+                eq_check = False
+        self.assertTrue(eq_check)
+
+    def test_krg_mixed_3D_bad_regr(self):
+        xtypes = [XType.FLOAT, (XType.ENUM, 3), XType.ORD]
+        xlimits = [[-10, 10], ["blue", "red", "green"], [-10, 10]]
+        xspecs = XSpecs(xtypes=xtypes, xlimits=xlimits)
+
+        mixint = MixedIntegerContext(xspecs=xspecs)
+        with self.assertRaises(ValueError):
+            sm = mixint.build_kriging_model(KRG(print_prediction=False, poly="linear"))
+
+    def test_qp_mixed_2D_INT(self):
+        xtypes = [XType.FLOAT, XType.ORD]
+        xlimits = [[-10, 10], [-10, 10]]
+        xspecs = XSpecs(xtypes=xtypes, xlimits=xlimits)
+
+        mixint = MixedIntegerContext(xspecs=xspecs)
+        sm = mixint.build_surrogate_model(QP(print_prediction=False))
+        sampling = mixint.build_sampling_method(LHS, criterion="m")
+
+        fun = Sphere(ndim=2)
+        xt = sampling(10)
+        yt = fun(xt)
+        sm.set_training_values(xt, yt)
+        sm.train()
+
+        eq_check = True
+        for i in range(xt.shape[0]):
+            if abs(float(xt[i, :][1]) - int(float(xt[i, :][1]))) > 10e-8:
+                eq_check = False
+        self.assertTrue(eq_check)
+
+    def test_compute_unfolded_dimension(self):
+        xtypes = [XType.FLOAT, (XType.ENUM, 2)]
+        self.assertEqual(3, compute_unfolded_dimension(xtypes))
+
+    def test_unfold_with_enum_mask(self):
+        xtypes = [XType.FLOAT, (XType.ENUM, 2)]
+        x = np.array([[1.5, 1], [1.5, 0], [1.5, 1]])
+        expected = [[1.5, 0, 1], [1.5, 1, 0], [1.5, 0, 1]]
+        self.assertListEqual(expected, unfold_with_enum_mask(xtypes, x).tolist())
+
+    def test_unfold_with_enum_mask_with_enum_first(self):
+        xtypes = [(XType.ENUM, 2), XType.FLOAT]
+        x = np.array([[1, 1.5], [0, 1.5], [1, 1.5]])
+        expected = [[0, 1, 1.5], [1, 0, 1.5], [0, 1, 1.5]]
+        self.assertListEqual(expected, unfold_with_enum_mask(xtypes, x).tolist())
+
+    def test_fold_with_enum_index(self):
+        xtypes = [XType.FLOAT, (XType.ENUM, 2)]
+        x = np.array([[1.5, 0, 1], [1.5, 1, 0], [1.5, 0, 1]])
+        expected = [[1.5, 1], [1.5, 0], [1.5, 1]]
+        self.assertListEqual(expected, fold_with_enum_index(xtypes, x).tolist())
+
+    def test_fold_with_enum_index_with_list(self):
+        xtypes = [XType.FLOAT, (XType.ENUM, 2)]
+        expected = [[1.5, 1]]
+        x = np.array([1.5, 0, 1])
+        self.assertListEqual(expected, fold_with_enum_index(xtypes, x).tolist())
+        x = [1.5, 0, 1]
+        self.assertListEqual(expected, fold_with_enum_index(xtypes, x).tolist())
+
+    def test_cast_to_enum_value(self):
+        xlimits = [[0.0, 4.0], ["blue", "red"]]
+        x_col = 1
+        enum_indexes = [1, 1, 0, 1, 0]
+        expected = ["red", "red", "blue", "red", "blue"]
+        self.assertListEqual(expected, cast_to_enum_value(xlimits, x_col, enum_indexes))
+
+    def test_unfolded_xlimits_type(self):
+        xtypes = [XType.FLOAT, (XType.ENUM, 2), (XType.ENUM, 2), XType.ORD]
+        xlimits = np.array([[-5, 5], ["2", "3"], ["4", "5"], [0, 2]])
+        xspecs = XSpecs(xtypes=xtypes, xlimits=xlimits)
+        sampling = MixedIntegerSamplingMethod(LHS, xspecs, criterion="ese")
+        doe = sampling(10)
+        self.assertEqual((10, 4), doe.shape)
+
+    def test_cast_to_mixed_integer(self):
+        xtypes = [XType.FLOAT, (XType.ENUM, 2), (XType.ENUM, 3), XType.ORD]
+        xlimits = np.array(
+            [[-5, 5], ["blue", "red"], ["short", "medium", "long"], [0, 2]],
+            dtype="object",
+        )
+        xspecs = XSpecs(xtypes=xtypes, xlimits=xlimits)
+
+        x = np.array([1.5, 0, 2, 1.1])
+        self.assertEqual([1.5, "blue", "long", 1], cast_to_mixed_integer(xspecs, x))
+
+    def test_encode_with_enum_index(self):
+        xtypes = [XType.FLOAT, (XType.ENUM, 2), (XType.ENUM, 3), XType.ORD]
+        xlimits = np.array(
+            [[-5, 5], ["blue", "red"], ["short", "medium", "long"], [0, 2]],
+            dtype="object",
+        )
+        xspecs = XSpecs(xtypes=xtypes, xlimits=xlimits)
+
+        x = [1.5, "blue", "long", 1]
+        self.assertEqual(
+            np.array_equal(
+                np.array([1.5, 0, 2, 1]),
+                encode_with_enum_index(xspecs, x),
+            ),
+            True,
+        )
+
+    def test_unfold_xlimits_with_continuous_limits(self):
+        xtypes = [XType.FLOAT, (XType.ENUM, 2), (XType.ENUM, 3), XType.ORD]
+        xlimits = np.array(
+            [[-5, 5], ["blue", "red"], ["short", "medium", "long"], [0, 2]],
+            dtype="object",
+        )
+        xspecs = XSpecs(xtypes=xtypes, xlimits=xlimits)
+
+        l = unfold_xlimits_with_continuous_limits(xspecs)
+        self.assertEqual(
+            np.array_equal(
+                [[-5, 5], [0, 1], [0, 1], [0, 1], [0, 1], [0, 1], [0, 2]],
+                unfold_xlimits_with_continuous_limits(xspecs),
+            ),
+            True,
+        )
+
+    def test_unfold_xlimits_with_continuous_limits_and_ordinal_values(self):
+        xtypes = [XType.FLOAT, (XType.ENUM, 2), (XType.ENUM, 3), XType.ORD]
+        xlimits = np.array(
+            [[-5, 5], ["blue", "red"], ["short", "medium", "long"], ["0", "3", "4"]],
+            dtype="object",
+        )
+        xspecs = XSpecs(xtypes=xtypes, xlimits=xlimits)
+
+        l = unfold_xlimits_with_continuous_limits(xspecs)
+
+        self.assertEqual(
+            np.array_equal(
+                [[-5, 5], [0, 1], [0, 1], [0, 1], [0, 1], [0, 1], [0, 4]],
+                unfold_xlimits_with_continuous_limits(xspecs),
+            ),
+            True,
+        )
+
+    def test_cast_to_discrete_values(self):
+        xtypes = [XType.FLOAT, (XType.ENUM, 2), (XType.ENUM, 3), XType.ORD]
+        xlimits = np.array(
+            [[-5, 5], ["blue", "red"], ["short", "medium", "long"], [0, 4]],
+            dtype="object",
+        )
+        xspecs = XSpecs(xtypes=xtypes, xlimits=xlimits)
+
+        x = np.array([[2.6, 0.3, 0.5, 0.25, 0.45, 0.85, 3.1]])
+
+        self.assertEqual(
+            np.array_equal(
+                np.array([[2.6, 0, 1, 0, 0, 1, 3]]),
+                cast_to_discrete_values(xspecs, True, x),
+            ),
+            True,
+        )
+
+    def test_cast_to_discrete_values_with_smooth_rounding_ordinal_values(self):
+        xtypes = [XType.FLOAT, (XType.ENUM, 2), (XType.ENUM, 3), XType.ORD]
+
+        x = np.array([[2.6, 0.3, 0.5, 0.25, 0.45, 0.85, 3.1]])
+        xlimits = np.array(
+            [[-5, 5], ["blue", "red"], ["short", "medium", "long"], ["0", "2", "4"]],
+            dtype="object",
+        )
+        xspecs = XSpecs(xtypes=xtypes, xlimits=xlimits)
+
+        self.assertEqual(
+            np.array_equal(
+                np.array([[2.6, 0, 1, 0, 0, 1, 4]]),
+                cast_to_discrete_values(xspecs, True, x),
+            ),
+            True,
+        )
+
+    def test_cast_to_discrete_values_with_hard_rounding_ordinal_values(self):
+        xtypes = [XType.FLOAT, (XType.ENUM, 2), (XType.ENUM, 3), XType.ORD]
+
+        x = np.array([[2.6, 0.3, 0.5, 0.25, 0.45, 0.85, 3.1]])
+        xlimits = np.array(
+            [[-5, 5], ["blue", "red"], ["short", "medium", "long"], ["0", "4"]],
+            dtype="object",
+        )
+        xspecs = XSpecs(xtypes=xtypes, xlimits=xlimits)
+
+        self.assertEqual(
+            np.array_equal(
+                np.array([[2.6, 0, 1, 0, 0, 1, 4]]),
+                cast_to_discrete_values(xspecs, True, x),
+            ),
+            True,
+        )
+
+    def test_cast_to_discrete_values_with_non_integer_ordinal_values(self):
+        xtypes = [XType.FLOAT, (XType.ENUM, 2), (XType.ENUM, 3), XType.ORD]
+
+        x = np.array([[2.6, 0.3, 0.5, 0.25, 0.45, 0.85, 3.1]])
+        xlimits = np.array(
+            [[-5, 5], ["blue", "red"], ["short", "medium", "long"], ["0", "3.5"]],
+            dtype="object",
+        )
+        xspecs = XSpecs(xtypes=xtypes, xlimits=xlimits)
+
+        self.assertEqual(
+            np.array_equal(
+                np.array([[2.6, 0, 1, 0, 0, 1, 3.5]]),
+                cast_to_discrete_values(xspecs, True, x),
+            ),
+            True,
+        )
+
+    def test_examples(self):
+        self.run_mixed_integer_lhs_example()
+        self.run_mixed_integer_qp_example()
+        self.run_mixed_integer_context_example()
+
+    def run_mixed_integer_lhs_example(self):
+        import numpy as np
+        import matplotlib.pyplot as plt
+        from matplotlib import colors
+
+        from smt.sampling_methods import LHS
+        from smt.surrogate_models import XType, XSpecs
+        from smt.applications.mixed_integer import MixedIntegerSamplingMethod
+
+        xtypes = [XType.FLOAT, (XType.ENUM, 2)]
+        xlimits = [[0.0, 4.0], ["blue", "red"]]
+        xspecs = XSpecs(xtypes=xtypes, xlimits=xlimits)
+
+        sampling = MixedIntegerSamplingMethod(LHS, xspecs, criterion="ese")
+
+        num = 40
+        x = sampling(num)
+
+        cmap = colors.ListedColormap(xlimits[1])
+        plt.scatter(x[:, 0], np.zeros(num), c=x[:, 1], cmap=cmap)
+        plt.show()
+
+    def run_mixed_integer_qp_example(self):
+        import numpy as np
+        import matplotlib.pyplot as plt
+
+        from smt.surrogate_models import QP, XType, XSpecs
+        from smt.applications.mixed_integer import MixedIntegerSurrogateModel
+
+        xt = np.array([0.0, 1.0, 2.0, 3.0, 4.0])
+        yt = np.array([0.0, 1.0, 1.5, 0.5, 1.0])
+
+        # xtypes = [XType.FLOAT, XType.ORD, (ENUM, 3), (ENUM, 2)]
+        # XType.FLOAT means x1 continuous
+        # XType.ORD means x2 ordered
+        # (ENUM, 3) means x3, x4 & x5 are 3 levels of the same categorical variable
+        # (ENUM, 2) means x6 & x7 are 2 levels of the same categorical variable
+        xspecs = XSpecs(xtypes=[XType.ORD], xlimits=[[0, 4]])
+        sm = MixedIntegerSurrogateModel(xspecs=xspecs, surrogate=QP())
+        sm.set_training_values(xt, yt)
+        sm.train()
+
+        num = 100
+        x = np.linspace(0.0, 4.0, num)
+        y = sm.predict_values(x)
+
+        plt.plot(xt, yt, "o")
+        plt.plot(x, y)
+        plt.xlabel("x")
+        plt.ylabel("y")
+        plt.legend(["Training data", "Prediction"])
+        plt.show()
+
+    def run_mixed_integer_context_example(self):
+        import numpy as np
+        import matplotlib.pyplot as plt
+        from matplotlib import colors
+        from mpl_toolkits.mplot3d import Axes3D
+
+        from smt.sampling_methods import LHS, Random
+        from smt.surrogate_models import KRG, XType, XSpecs
+        from smt.applications.mixed_integer import MixedIntegerContext
+
+        xtypes = [XType.ORD, XType.FLOAT, (XType.ENUM, 4)]
+        xlimits = [[0, 5], [0.0, 4.0], ["blue", "red", "green", "yellow"]]
+        xspecs = XSpecs(xtypes=xtypes, xlimits=xlimits)
+
+        def ftest(x):
+            return (x[:, 0] * x[:, 0] + x[:, 1] * x[:, 1]) * (x[:, 2] + 1)
+
+        # context to create consistent DOEs and surrogate
+        mixint = MixedIntegerContext(xspecs=xspecs)
+
+        # DOE for training
+        lhs = mixint.build_sampling_method(LHS, criterion="ese")
+
+        num = mixint.get_unfolded_dimension() * 5
+        print("DOE point nb = {}".format(num))
+        xt = lhs(num)
+        yt = ftest(xt)
+
+        # Surrogate
+        sm = mixint.build_kriging_model(KRG())
+        sm.set_training_values(xt, yt)
+        sm.train()
+
+        # DOE for validation
+        rand = mixint.build_sampling_method(Random)
+        xv = rand(50)
+        yv = ftest(xv)
+        yp = sm.predict_values(xv)
+
+        plt.plot(yv, yv)
+        plt.plot(yv, yp, "o")
+        plt.xlabel("actual")
+        plt.ylabel("prediction")
+
+        plt.show()
+
+    def test_hierarchical_variables_Goldstein(self):
+        def H(x1, x2, x3, x4, z3, z4, x5, cos_term):
+            h = (
+                53.3108
+                + 0.184901 * x1
+                - 5.02914 * x1**3 * 10 ** (-6)
+                + 7.72522 * x1**z3 * 10 ** (-8)
+                - 0.0870775 * x2
+                - 0.106959 * x3
+                + 7.98772 * x3**z4 * 10 ** (-6)
+                + 0.00242482 * x4
+                + 1.32851 * x4**3 * 10 ** (-6)
+                - 0.00146393 * x1 * x2
+                - 0.00301588 * x1 * x3
+                - 0.00272291 * x1 * x4
+                + 0.0017004 * x2 * x3
+                + 0.0038428 * x2 * x4
+                - 0.000198969 * x3 * x4
+                + 1.86025 * x1 * x2 * x3 * 10 ** (-5)
+                - 1.88719 * x1 * x2 * x4 * 10 ** (-6)
+                + 2.50923 * x1 * x3 * x4 * 10 ** (-5)
+                - 5.62199 * x2 * x3 * x4 * 10 ** (-5)
+            )
+            if cos_term:
+                h += 5.0 * np.cos(2.0 * np.pi * (x5 / 100.0)) - 2.0
+            return h
+
+        def f1(x1, x2, z1, z2, z3, z4, x5, cos_term):
+
+            c1 = z1 == 0
+            c2 = z1 == 1
+            c3 = z1 == 2
+
+            c4 = z2 == 0
+            c5 = z2 == 1
+            c6 = z2 == 2
+
+            y = (
+                c4
+                * (
+                    c1 * H(x1, x2, 20, 20, z3, z4, x5, cos_term)
+                    + c2 * H(x1, x2, 50, 20, z3, z4, x5, cos_term)
+                    + c3 * H(x1, x2, 80, 20, z3, z4, x5, cos_term)
+                )
+                + c5
+                * (
+                    c1 * H(x1, x2, 20, 50, z3, z4, x5, cos_term)
+                    + c2 * H(x1, x2, 50, 50, z3, z4, x5, cos_term)
+                    + c3 * H(x1, x2, 80, 50, z3, z4, x5, cos_term)
+                )
+                + c6
+                * (
+                    c1 * H(x1, x2, 20, 80, z3, z4, x5, cos_term)
+                    + c2 * H(x1, x2, 50, 80, z3, z4, x5, cos_term)
+                    + c3 * H(x1, x2, 80, 80, z3, z4, x5, cos_term)
+                )
+            )
+            return y
+
+        def f2(x1, x2, x3, z2, z3, z4, x5, cos_term):
+
+            c4 = z2 == 0
+            c5 = z2 == 1
+            c6 = z2 == 2
+
+            y = (
+                c4 * H(x1, x2, x3, 20, z3, z4, x5, cos_term)
+                + c5 * H(x1, x2, x3, 50, z3, z4, x5, cos_term)
+                + c6 * H(x1, x2, x3, 80, z3, z4, x5, cos_term)
+            )
+            return y
+
+        def f3(x1, x2, x4, z1, z3, z4, x5, cos_term):
+            c1 = z1 == 0
+            c2 = z1 == 1
+            c3 = z1 == 2
+
+            y = (
+                c1 * H(x1, x2, 20, x4, z3, z4, x5, cos_term)
+                + c2 * H(x1, x2, 50, x4, z3, z4, x5, cos_term)
+                + c3 * H(x1, x2, 80, x4, z3, z4, x5, cos_term)
+            )
+            return y
+
+        def f_hv(X):
+            y = []
+            for x in X:
+                if x[0] == 0:
+                    y.append(
+                        f1(x[2], x[3], x[7], x[8], x[9], x[10], x[6], cos_term=x[1])
+                    )
+                elif x[0] == 1:
+                    y.append(
+                        f2(x[2], x[3], x[4], x[8], x[9], x[10], x[6], cos_term=x[1])
+                    )
+                elif x[0] == 2:
+                    y.append(
+                        f3(x[2], x[3], x[5], x[7], x[9], x[10], x[6], cos_term=x[1])
+                    )
+                elif x[0] == 3:
+                    y.append(
+                        H(x[2], x[3], x[4], x[5], x[9], x[10], x[6], cos_term=x[1])
+                    )
+            return np.array(y)
+
+        xlimits = [
+            ["6,7", "3,7", "4,6", "3,4"],  # meta1 ord
+            [0, 1],  # 0
+            [0, 100],  # 1
+            [0, 100],  # 2
+            [0, 100],  # 3
+            [0, 100],  # 4
+            [0, 100],  # 5
+            [0, 2],  # 6
+            [0, 2],  # 7
+            [0, 2],  # 8
+            [0, 2],  # 9
+        ]
+        xroles = [
+            XRole.META,
+            XRole.NEUTRAL,
+            XRole.NEUTRAL,
+            XRole.NEUTRAL,
+            XRole.DECREED,
+            XRole.DECREED,
+            XRole.NEUTRAL,
+            XRole.DECREED,
+            XRole.DECREED,
+            XRole.NEUTRAL,
+            XRole.NEUTRAL,
+        ]
+        # z or x, cos?;          x1,x2,          x3, x4,        x5:cos,       z1,z2;            exp1,exp2
+
+        xtypes = [
+            (XType.ENUM, 4),
+            XType.ORD,
+            XType.FLOAT,
+            XType.FLOAT,
+            XType.FLOAT,
+            XType.FLOAT,
+            XType.FLOAT,
+            XType.ORD,
+            XType.ORD,
+            XType.ORD,
+            XType.ORD,
+        ]
+        xspecs = XSpecs(xtypes=xtypes, xlimits=xlimits, xroles=xroles)
+        n_doe = 15
+        sampling = MixedIntegerSamplingMethod(
+            LHS, xspecs, criterion="ese", random_state=42
+        )
+        Xt = sampling(n_doe)
+        Yt = f_hv(Xt)
+
+        sm = MixedIntegerKrigingModel(
+            surrogate=KRG(
+                xspecs=xspecs,
+                categorical_kernel=MixIntKernelType.HOMO_HSPHERE,
+                theta0=[1e-2],
+                corr="abs_exp",
+                n_start=5,
+            ),
+        )
+        sm.set_training_values(Xt, Yt)
+        sm.train()
+        y_s = sm.predict_values(Xt)[:, 0]
+        pred_RMSE = np.linalg.norm(y_s - Yt) / len(Yt)
+
+        y_sv = sm.predict_variances(Xt)[:, 0]
+        var_RMSE = np.linalg.norm(y_sv) / len(Yt)
+        self.assertTrue(pred_RMSE < 1e-7)
+        print("Pred_RMSE", pred_RMSE)
+        self.assertTrue(var_RMSE < 1e-7)
+        self.assertTrue(
+            np.linalg.norm(
+                sm.predict_values(
+                    np.array(
+                        [
+                            [0.0, 1.0, 64.0, 4.0, 56.0, 37.0, 35.0, 1.0, 2.0, 1.0, 1.0],
+                            [1.0, 0.0, 31.0, 92.0, 24.0, 3.0, 17.0, 1.0, 2.0, 1.0, 1.0],
+                            [2.0, 1.0, 28.0, 60.0, 77.0, 66.0, 9.0, 0.0, 1.0, 1.0, 1.0],
+                            [
+                                3.0,
+                                1.0,
+                                50.0,
+                                40.0,
+                                99.0,
+                                35.0,
+                                51.0,
+                                2.0,
+                                1.0,
+                                1.0,
+                                2.0,
+                            ],
+                        ]
+                    )
+                )[:, 0]
+                - sm.predict_values(
+                    np.array(
+                        [
+                            [0.0, 1.0, 64.0, 4.0, 6.0, 7.0, 35.0, 1.0, 2.0, 1.0, 1.0],
+                            [
+                                1.0,
+                                0.0,
+                                31.0,
+                                92.0,
+                                24.0,
+                                30.0,
+                                17.0,
+                                0.0,
+                                2.0,
+                                1.0,
+                                1.0,
+                            ],
+                            [2.0, 1.0, 28.0, 60.0, 7.0, 66.0, 9.0, 0.0, 2.0, 1.0, 1.0],
+                            [
+                                3.0,
+                                1.0,
+                                50.0,
+                                40.0,
+                                99.0,
+                                35.0,
+                                51.0,
+                                0.0,
+                                0.0,
+                                1.0,
+                                2.0,
+                            ],
+                        ]
+                    )
+                )[:, 0]
+            )
+            < 1e-8
+        )
+        self.assertTrue(
+            np.linalg.norm(
+                sm.predict_values(
+                    np.array(
+                        [[1.0, 0.0, 31.0, 92.0, 24.0, 3.0, 17.0, 1.0, 2.0, 1.0, 1.0]]
+                    )
+                )
+                - sm.predict_values(
+                    np.array(
+                        [[1.0, 0.0, 31.0, 92.0, 24.0, 3.0, 17.0, 1.0, 1.0, 1.0, 1.0]]
+                    )
+                )
+            )
+            > 1e-8
+        )
+
+    def run_hierarchical_variables_Goldstein(self):
+        import numpy as np
+        from smt.utils.kriging import XSpecs
+        from smt.applications.mixed_integer import (
+            MixedIntegerContext,
+            MixedIntegerSamplingMethod,
+            MixedIntegerKrigingModel,
+        )
+        from smt.sampling_methods import LHS
+        from smt.surrogate_models import (
+            KRG,
+            KPLS,
+            QP,
+            XType,
+            XRole,
+            MixIntKernelType,
+        )
+
+        def f_hv(X):
+            import numpy as np
+
+            def H(x1, x2, x3, x4, z3, z4, x5, cos_term):
+                import numpy as np
+
+                h = (
+                    53.3108
+                    + 0.184901 * x1
+                    - 5.02914 * x1**3 * 10 ** (-6)
+                    + 7.72522 * x1**z3 * 10 ** (-8)
+                    - 0.0870775 * x2
+                    - 0.106959 * x3
+                    + 7.98772 * x3**z4 * 10 ** (-6)
+                    + 0.00242482 * x4
+                    + 1.32851 * x4**3 * 10 ** (-6)
+                    - 0.00146393 * x1 * x2
+                    - 0.00301588 * x1 * x3
+                    - 0.00272291 * x1 * x4
+                    + 0.0017004 * x2 * x3
+                    + 0.0038428 * x2 * x4
+                    - 0.000198969 * x3 * x4
+                    + 1.86025 * x1 * x2 * x3 * 10 ** (-5)
+                    - 1.88719 * x1 * x2 * x4 * 10 ** (-6)
+                    + 2.50923 * x1 * x3 * x4 * 10 ** (-5)
+                    - 5.62199 * x2 * x3 * x4 * 10 ** (-5)
+                )
+                if cos_term:
+                    h += 5.0 * np.cos(2.0 * np.pi * (x5 / 100.0)) - 2.0
+                return h
+
+            def f1(x1, x2, z1, z2, z3, z4, x5, cos_term):
+                c1 = z2 == 0
+                c2 = z2 == 1
+                c3 = z2 == 2
+
+                c4 = z3 == 0
+                c5 = z3 == 1
+                c6 = z3 == 2
+
+                y = (
+                    c4
+                    * (
+                        c1 * H(x1, x2, 20, 20, z3, z4, x5, cos_term)
+                        + c2 * H(x1, x2, 50, 20, z3, z4, x5, cos_term)
+                        + c3 * H(x1, x2, 80, 20, z3, z4, x5, cos_term)
+                    )
+                    + c5
+                    * (
+                        c1 * H(x1, x2, 20, 50, z3, z4, x5, cos_term)
+                        + c2 * H(x1, x2, 50, 50, z3, z4, x5, cos_term)
+                        + c3 * H(x1, x2, 80, 50, z3, z4, x5, cos_term)
+                    )
+                    + c6
+                    * (
+                        c1 * H(x1, x2, 20, 80, z3, z4, x5, cos_term)
+                        + c2 * H(x1, x2, 50, 80, z3, z4, x5, cos_term)
+                        + c3 * H(x1, x2, 80, 80, z3, z4, x5, cos_term)
+                    )
+                )
+                return y
+
+            def f2(x1, x2, x3, z2, z3, z4, x5, cos_term):
+                c1 = z2 == 0
+                c2 = z2 == 1
+                c3 = z2 == 2
+
+                y = (
+                    c1 * H(x1, x2, x3, 20, z3, z4, x5, cos_term)
+                    + c2 * H(x1, x2, x3, 50, z3, z4, x5, cos_term)
+                    + c3 * H(x1, x2, x3, 80, z3, z4, x5, cos_term)
+                )
+                return y
+
+            def f3(x1, x2, x4, z1, z3, z4, x5, cos_term):
+                c1 = z1 == 0
+                c2 = z1 == 1
+                c3 = z1 == 2
+
+                y = (
+                    c1 * H(x1, x2, 20, x4, z3, z4, x5, cos_term)
+                    + c2 * H(x1, x2, 50, x4, z3, z4, x5, cos_term)
+                    + c3 * H(x1, x2, 80, x4, z3, z4, x5, cos_term)
+                )
+                return y
+
+            y = []
+            for x in X:
+                if x[0] == 0:
+                    y.append(
+                        f1(x[2], x[3], x[7], x[8], x[9], x[10], x[6], cos_term=x[1])
+                    )
+                elif x[0] == 1:
+                    y.append(
+                        f2(x[2], x[3], x[4], x[8], x[9], x[10], x[6], cos_term=x[1])
+                    )
+                elif x[0] == 2:
+                    y.append(
+                        f3(x[2], x[3], x[5], x[7], x[9], x[10], x[6], cos_term=x[1])
+                    )
+                elif x[0] == 3:
+                    y.append(
+                        H(x[2], x[3], x[4], x[5], x[9], x[10], x[6], cos_term=x[1])
+                    )
+            return np.array(y)
+
+        xlimits = [
+            ["6,7", "3,7", "4,6", "3,4"],  # meta1 ord
+            [0, 1],  # 0
+            [0, 100],  # 1
+            [0, 100],  # 2
+            [0, 100],  # 3
+            [0, 100],  # 4
+            [0, 100],  # 5
+            [0, 2],  # 6
+            [0, 2],  # 7
+            [0, 2],  # 8
+            [0, 2],  # 9
+        ]
+        xroles = [
+            XRole.META,
+            XRole.NEUTRAL,
+            XRole.NEUTRAL,
+            XRole.NEUTRAL,
+            XRole.DECREED,
+            XRole.DECREED,
+            XRole.NEUTRAL,
+            XRole.DECREED,
+            XRole.DECREED,
+            XRole.NEUTRAL,
+            XRole.NEUTRAL,
+        ]
+        # z or x, cos?;          x1,x2,          x3, x4,        x5:cos,       z1,z2;            exp1,exp2
+
+        xtypes = [
+            (XType.ENUM, 4),
+            XType.ORD,
+            XType.FLOAT,
+            XType.FLOAT,
+            XType.FLOAT,
+            XType.FLOAT,
+            XType.FLOAT,
+            XType.ORD,
+            XType.ORD,
+            XType.ORD,
+            XType.ORD,
+        ]
+        xspecs = XSpecs(xtypes=xtypes, xlimits=xlimits, xroles=xroles)
+        n_doe = 15
+        sampling = MixedIntegerSamplingMethod(
+            LHS, xspecs, criterion="ese", random_state=42
+        )
+        Xt = sampling(n_doe)
+        Yt = f_hv(Xt)
+
+        sm = MixedIntegerKrigingModel(
+            surrogate=KRG(
+                xspecs=xspecs,
+                categorical_kernel=MixIntKernelType.HOMO_HSPHERE,
+                theta0=[1e-2],
+                corr="abs_exp",
+                n_start=5,
+            ),
+        )
+        sm.set_training_values(Xt, Yt)
+        sm.train()
+        y_s = sm.predict_values(Xt)[:, 0]
+        pred_RMSE = np.linalg.norm(y_s - Yt) / len(Yt)
+
+        y_sv = sm.predict_variances(Xt)[:, 0]
+        var_RMSE = np.linalg.norm(y_sv) / len(Yt)
+
+    def test_hierarchical_variables_NN(self):
+        def f_neu(x1, x2, x3, x4):
+            if x4 == 0:
+                return 2 * x1 + x2 - 0.5 * x3
+            if x4 == 1:
+                return -x1 + 2 * x2 - 0.5 * x3
+            if x4 == 2:
+                return -x1 + x2 + 0.5 * x3
+
+        def f1(x1, x2, x3, x4, x5):
+            return f_neu(x1, x2, x3, x4) + x5**2
+
+        def f2(x1, x2, x3, x4, x5, x6):
+            return f_neu(x1, x2, x3, x4) + (x5**2) + 0.3 * x6
+
+        def f3(x1, x2, x3, x4, x5, x6, x7):
+            return f_neu(x1, x2, x3, x4) + (x5**2) + 0.3 * x6 - 0.1 * x7**3
+
+        def f(X):
+            y = []
+            for x in X:
+                if x[0] == 1:
+                    y.append(f1(x[1], x[2], x[3], x[4], x[5]))
+                elif x[0] == 2:
+                    y.append(f2(x[1], x[2], x[3], x[4], x[5], x[6]))
+                elif x[0] == 3:
+                    y.append(f3(x[1], x[2], x[3], x[4], x[5], x[6], x[7]))
+            return np.array(y)
+
+        xlimits = [
+            [1, 3],  # meta ord
+            [-5, -2],
+            [-5, -1],
+            ["8", "16", "32", "64", "128", "256"],
+            ["ReLU", "SELU", "ISRLU"],
+            [0.0, 5.0],  # decreed m=1
+            [0.0, 5.0],  # decreed m=2
+            [0.0, 5.0],  # decreed m=3
+        ]
+        xtypes = [
+            XType.ORD,
+            XType.FLOAT,
+            XType.FLOAT,
+            XType.ORD,
+            (XType.ENUM, 3),
+            XType.ORD,
+            XType.ORD,
+            XType.ORD,
+        ]
+        xroles = [
+            XRole.META,
+            XRole.NEUTRAL,
+            XRole.NEUTRAL,
+            XRole.NEUTRAL,
+            XRole.NEUTRAL,
+            XRole.DECREED,
+            XRole.DECREED,
+            XRole.DECREED,
+        ]
+        xspecs = XSpecs(xtypes=xtypes, xlimits=xlimits, xroles=xroles)
+        n_doe = 100
+
+        xspecs_samp = XSpecs(xtypes=xtypes[1:], xlimits=xlimits[1:])
+
+        sampling = MixedIntegerSamplingMethod(
+            LHS, xspecs_samp, criterion="ese", random_state=42
+        )
+        x_cont = sampling(3 * n_doe)
+
+        xdoe1 = np.zeros((n_doe, 6))
+        x_cont2 = x_cont[:n_doe, :5]
+        xdoe1[:, 0] = np.ones(n_doe)
+        xdoe1[:, 1:] = x_cont2
+        ydoe1 = f(xdoe1)
+
+        xdoe1 = np.zeros((n_doe, 8))
+        xdoe1[:, 0] = np.ones(n_doe)
+        xdoe1[:, 1:6] = x_cont2
+
+        xdoe2 = np.zeros((n_doe, 7))
+        x_cont2 = x_cont[n_doe : 2 * n_doe, :6]
+        xdoe2[:, 0] = 2 * np.ones(n_doe)
+        xdoe2[:, 1:7] = x_cont2
+        ydoe2 = f(xdoe2)
+
+        xdoe2 = np.zeros((n_doe, 8))
+        xdoe2[:, 0] = 2 * np.ones(n_doe)
+        xdoe2[:, 1:7] = x_cont2
+
+        xdoe3 = np.zeros((n_doe, 8))
+        xdoe3[:, 0] = 3 * np.ones(n_doe)
+        xdoe3[:, 1:] = x_cont[2 * n_doe :, :]
+        ydoe3 = f(xdoe3)
+
+        Xt = np.concatenate((xdoe1, xdoe2, xdoe3), axis=0)
+        Yt = np.concatenate((ydoe1, ydoe2, ydoe3), axis=0)
+        sm = MixedIntegerKrigingModel(
+            surrogate=KRG(
+                xspecs=xspecs,
+                categorical_kernel=MixIntKernelType.HOMO_HSPHERE,
+                theta0=[1e-2],
+                corr="abs_exp",
+                n_start=5,
+            ),
+        )
+        sm.set_training_values(Xt, Yt)
+        sm.train()
+        y_s = sm.predict_values(Xt)[:, 0]
+        pred_RMSE = np.linalg.norm(y_s - Yt) / len(Yt)
+
+        y_sv = sm.predict_variances(Xt)[:, 0]
+        var_RMSE = np.linalg.norm(y_sv) / len(Yt)
+        self.assertTrue(pred_RMSE < 1e-7)
+        print("Pred_RMSE", pred_RMSE)
+        self.assertTrue(var_RMSE < 1e-7)
+        self.assertTrue(
+            np.linalg.norm(
+                sm.predict_values(
+                    np.array(
+                        [
+                            [1, -1, -2, 8, 0, 2, 0, 0],
+                            [2, -1, -2, 16, 1, 2, 1, 0],
+                            [3, -1, -2, 32, 2, 2, 1, -2],
+                        ]
+                    )
+                )[:, 0]
+                - sm.predict_values(
+                    np.array(
+                        [
+                            [1, -1, -2, 8, 0, 2, 10, 10],
+                            [2, -1, -2, 16, 1, 2, 1, 10],
+                            [3, -1, -2, 32, 2, 2, 1, -2],
+                        ]
+                    )
+                )[:, 0]
+            )
+            < 1e-8
+        )
+        self.assertTrue(
+            np.linalg.norm(
+                sm.predict_values(np.array([[1, -1, -2, 8, 0, 2, 0, 0]]))
+                - sm.predict_values(np.array([[1, -1, -2, 8, 0, 12, 10, 10]]))
+            )
+            > 1e-8
+        )
+
+    def test_mixed_gower_2D(self):
+        xt = np.array([[0, 5], [2, -1], [4, 0.5]])
+        yt = np.array([[0.0], [1.0], [1.5]])
+        xlimits = [["0.0", "1.0", " 2.0", "3.0", "4.0"], [-5, 5]]
+        xtypes = [(XType.ENUM, 5), XType.FLOAT]
+        xspecs = XSpecs(xtypes=xtypes, xlimits=xlimits)
+
+        # Surrogate
+        sm = MixedIntegerKrigingModel(
+            surrogate=KRG(
+                xspecs=xspecs,
+                theta0=[1e-2],
+                corr="abs_exp",
+                categorical_kernel=MixIntKernelType.GOWER,
+            ),
+        )
+        sm.set_training_values(xt, yt)
+        sm.train()
+
+        # DOE for validation
+        x = np.linspace(0, 4, 5)
+        x2 = np.linspace(-5, 5, 21)
+        x1 = []
+        for element in itertools.product(x, x2):
+            x1.append(np.array(element))
+        x_pred = np.array(x1)
+
+        y = sm.predict_values(x_pred)
+        yvar = sm.predict_variances(x_pred)
+
+        # prediction are correct on known points
+        self.assertTrue(np.abs(np.sum(np.array([y[20], y[50], y[95]]) - yt)) < 1e-6)
+        self.assertTrue(np.abs(np.sum(np.array([yvar[20], yvar[50], yvar[95]]))) < 1e-6)
+
+        self.assertEqual(np.shape(y), (105, 1))
+
+    def test_mixed_homo_gaussian_2D(self):
+        xt = np.array([[0, 5], [2, -1], [4, 0.5]])
+        yt = np.array([[0.0], [1.0], [1.5]])
+        xlimits = [["0.0", "1.0", " 2.0", "3.0", "4.0"], [-5, 5]]
+        xtypes = [(XType.ENUM, 5), XType.FLOAT]
+        xspecs = XSpecs(xtypes=xtypes, xlimits=xlimits)
+        # Surrogate
+        sm = MixedIntegerKrigingModel(
+            surrogate=KRG(
+                xspecs=xspecs,
+                theta0=[1e-2],
+                corr="abs_exp",
+                categorical_kernel=MixIntKernelType.EXP_HOMO_HSPHERE,
+            ),
+        )
+        sm.set_training_values(xt, yt)
+        sm.train()
+
+        # DOE for validation
+        x = np.linspace(0, 4, 5)
+        x2 = np.linspace(-5, 5, 21)
+        x1 = []
+        for element in itertools.product(x, x2):
+            x1.append(np.array(element))
+        x_pred = np.array(x1)
+
+        y = sm.predict_values(x_pred)
+        yvar = sm.predict_variances(x_pred)
+
+        # prediction are correct on known points
+        self.assertTrue(np.abs(np.sum(np.array([y[20], y[50], y[95]]) - yt)) < 1e-6)
+        self.assertTrue(np.abs(np.sum(np.array([yvar[20], yvar[50], yvar[95]]))) < 1e-6)
+
+        self.assertEqual(np.shape(y), (105, 1))
+
+    def test_mixed_homo_hyp_2D(self):
+        xt = np.array([[0, 5], [2, -1], [4, 0.5]])
+        yt = np.array([[0.0], [1.0], [1.5]])
+        xlimits = [["0.0", "1.0", " 2.0", "3.0", "4.0"], [-5, 5]]
+        xtypes = [(XType.ENUM, 5), XType.FLOAT]
+        xspecs = XSpecs(xtypes=xtypes, xlimits=xlimits)
+        # Surrogate
+        sm = MixedIntegerKrigingModel(
+            surrogate=KRG(
+                xspecs=xspecs,
+                theta0=[1e-2],
+                categorical_kernel=MixIntKernelType.HOMO_HSPHERE,
+                corr="abs_exp",
+            ),
+        )
+        sm.set_training_values(xt, yt)
+        sm.train()
+
+        # DOE for validation
+        x = np.linspace(0, 4, 5)
+        x2 = np.linspace(-5, 5, 21)
+        x1 = []
+        for element in itertools.product(x, x2):
+            x1.append(np.array(element))
+        x_pred = np.array(x1)
+
+        y = sm.predict_values(x_pred)
+        yvar = sm.predict_variances(x_pred)
+
+        # prediction are correct on known points
+        self.assertTrue(np.abs(np.sum(np.array([y[20], y[50], y[95]]) - yt)) < 1e-6)
+        self.assertTrue(np.abs(np.sum(np.array([yvar[20], yvar[50], yvar[95]]))) < 1e-6)
+
+        self.assertEqual(np.shape(y), (105, 1))
+
+    def test_mixed_homo_gaussian_3D_PLS(self):
+        xt = np.array([[0.5, 0, 5], [2, 3, 4], [5, 2, -1], [-2, 4, 0.5]])
+        yt = np.array([[0.0], [3], [1.0], [1.5]])
+        xlimits = [[-5, 5], ["0.0", "1.0", " 2.0", "3.0", "4.0"], [-5, 5]]
+        xtypes = [XType.FLOAT, (XType.ENUM, 5), XType.FLOAT]
+        xspecs = XSpecs(xtypes=xtypes, xlimits=xlimits)
+        # Surrogate
+        sm = surrogate = KPLS(
+            xspecs=xspecs,
+            theta0=[1e-2],
+            n_comp=1,
+            categorical_kernel=MixIntKernelType.EXP_HOMO_HSPHERE,
+            cat_kernel_comps=[3],
+            corr="squar_exp",
+        )
+        sm.set_training_values(xt, yt)
+        sm.train()
+
+        # DOE for validation
+        x = np.linspace(0, 4, 5)
+        x2 = np.linspace(-5, 5, 21)
+        x1 = []
+        for element in itertools.product(x2, x, x2):
+            x1.append(np.array(element))
+        x_pred = np.array(x1)
+
+        i = 0
+        i += 1
+        y = sm.predict_values(x_pred)
+        yvar = sm.predict_variances(x_pred)
+
+        self.assertTrue((np.abs(np.sum(np.array(sm.predict_values(xt) - yt)))) < 1e-6)
+        self.assertTrue((np.abs(np.sum(np.array(sm.predict_variances(xt) - 0)))) < 1e-6)
+
+    def test_mixed_homo_gaussian_3D_PLS_cate(self):
+        xt = np.array([[0.5, 0, 5], [2, 3, 4], [5, 2, -1], [-2, 4, 0.5]])
+        yt = np.array([[0.0], [3], [1.0], [1.5]])
+        xlimits = [[-5, 5], ["0.0", "1.0", " 2.0", "3.0", "4.0"], [-5, 5]]
+        xtypes = [XType.FLOAT, (XType.ENUM, 5), XType.FLOAT]
+        xspecs = XSpecs(xtypes=xtypes, xlimits=xlimits)
+        # Surrogate
+        sm = KPLS(
+            xspecs=xspecs,
+            theta0=[1e-2],
+            n_comp=2,
+            corr="abs_exp",
+            cat_kernel_comps=[3],
+            categorical_kernel=MixIntKernelType.EXP_HOMO_HSPHERE,
+        )
+
+        sm.set_training_values(xt, yt)
+        sm.train()
+
+        # DOE for validation
+        x = np.linspace(0, 4, 5)
+        x2 = np.linspace(-5, 5, 21)
+        x1 = []
+        for element in itertools.product(x2, x, x2):
+            x1.append(np.array(element))
+        x_pred = np.array(x1)
+
+        i = 0
+        i += 1
+        y = sm.predict_values(x_pred)
+        yvar = sm.predict_variances(x_pred)
+
+        self.assertTrue((np.abs(np.sum(np.array(sm.predict_values(xt) - yt)))) < 1e-6)
+        self.assertTrue((np.abs(np.sum(np.array(sm.predict_variances(xt) - 0)))) < 1e-6)
+
+    def test_mixed_homo_hyp_3D_PLS_cate(self):
+        xt = np.array([[0.5, 0, 5], [2, 3, 4], [5, 2, -1], [-2, 4, 0.5]])
+        yt = np.array([[0.0], [3], [1.0], [1.5]])
+        xlimits = [[-5, 5], ["0.0", "1.0", " 2.0", "3.0", "4.0"], [-5, 5]]
+        xtypes = [XType.FLOAT, (XType.ENUM, 5), XType.FLOAT]
+        xspecs = XSpecs(xtypes=xtypes, xlimits=xlimits)
+        # Surrogate
+        sm = MixedIntegerKrigingModel(
+            surrogate=KPLS(
+                xspecs=xspecs,
+                theta0=[1e-2],
+                n_comp=1,
+                categorical_kernel=MixIntKernelType.HOMO_HSPHERE,
+                cat_kernel_comps=[3],
+                corr="squar_exp",
+            ),
+        )
+        sm.set_training_values(xt, yt)
+        sm.train()
+
+        # DOE for validation
+        x = np.linspace(0, 4, 5)
+        x2 = np.linspace(-5, 5, 21)
+        x1 = []
+        for element in itertools.product(x2, x, x2):
+            x1.append(np.array(element))
+        x_pred = np.array(x1)
+
+        i = 0
+        i += 1
+        y = sm.predict_values(x_pred)
+        yvar = sm.predict_variances(x_pred)
+
+        self.assertTrue((np.abs(np.sum(np.array(sm.predict_values(xt) - yt)))) < 1e-6)
+        self.assertTrue((np.abs(np.sum(np.array(sm.predict_variances(xt) - 0)))) < 1e-6)
+
+    def test_mixed_homo_gaussian_3D_ord_cate(self):
+        xt = np.array([[0.5, 0, 5], [2, 3, 4], [5, 2, -1], [-2, 4, 0.5]])
+        yt = np.array([[0.0], [3], [1.0], [1.5]])
+        xlimits = [
+            ["0.0", "1.0", " 2.0", "3.0", "4.0"],
+            [-5, 5],
+            ["0.0", "1.0", " 2.0", "3.0"],
+        ]
+        xtypes = [(XType.ENUM, 5), XType.ORD, (XType.ENUM, 4)]
+        xspecs = XSpecs(xtypes=xtypes, xlimits=xlimits)
+        # Surrogate
+        sm = MixedIntegerKrigingModel(
+            surrogate=KPLS(
+                xspecs=xspecs,
+                theta0=[1e-2],
+                n_comp=1,
+                categorical_kernel=MixIntKernelType.EXP_HOMO_HSPHERE,
+                cat_kernel_comps=[3, 2],
+                corr="squar_exp",
+            ),
+        )
+        sm.set_training_values(xt, yt)
+        sm.train()
+
+        # DOE for validation
+        x = np.linspace(0, 4, 5)
+        x2 = np.linspace(-5, 5, 21)
+        x3 = np.linspace(0, 3, 4)
+        x1 = []
+        for element in itertools.product(x, x2, x3):
+            x1.append(np.array(element))
+        x_pred = np.array(x1)
+
+        y = sm.predict_values(x_pred)
+        yvar = sm.predict_variances(x_pred)
+
+        # prediction are correct on known points
+        self.assertTrue((np.abs(np.sum(np.array(sm.predict_values(xt) - yt)) < 1e-6)))
+        self.assertTrue((np.abs(np.sum(np.array(sm.predict_variances(xt) - 0)) < 1e-6)))
+
+    def test_mixed_gower_3D(self):
+        xtypes = [XType.FLOAT, XType.ORD, XType.ORD]
+        xlimits = [[-10, 10], [-10, 10], [-10, 10]]
+        xspecs = XSpecs(xtypes=xtypes, xlimits=xlimits)
+        mixint = MixedIntegerContext(xspecs=xspecs)
+
+        sm = mixint.build_kriging_model(
+            KRG(categorical_kernel=MixIntKernelType.GOWER, print_prediction=False)
+        )
+        sampling = mixint.build_sampling_method(LHS, criterion="m")
+
+        fun = Sphere(ndim=3)
+        xt = sampling(10)
+        yt = fun(xt)
+        sm.set_training_values(xt, yt)
+        sm.train()
+        eq_check = True
+        for i in range(xt.shape[0]):
+            if abs(float(xt[i, :][1]) - int(float(xt[i, :][1]))) > 10e-8:
+                eq_check = False
+        self.assertTrue(eq_check)
+
+    def test_examples(self):
+        self.run_mixed_gower_example()
+        self.run_mixed_homo_gaussian_example()
+        self.run_mixed_homo_hyp_example()
+        self.run_hierarchical_variables_Goldstein()
+
+    def run_mixed_gower_example(self):
+        import numpy as np
+        import matplotlib.pyplot as plt
+
+        from smt.surrogate_models import KRG, XType, XSpecs, MixIntKernelType
+        from smt.applications.mixed_integer import MixedIntegerKrigingModel
+
+        xt1 = np.array([[0, 0.0], [0, 2.0], [0, 4.0]])
+        xt2 = np.array([[1, 0.0], [1, 2.0], [1, 3.0]])
+        xt3 = np.array([[2, 1.0], [2, 2.0], [2, 4.0]])
+
+        xt = np.concatenate((xt1, xt2, xt3), axis=0)
+        xt[:, 1] = xt[:, 1].astype(np.float64)
+        yt1 = np.array([0.0, 9.0, 16.0])
+        yt2 = np.array([0.0, -4, -13.0])
+        yt3 = np.array([-10, 3, 11.0])
+
+        yt = np.concatenate((yt1, yt2, yt3), axis=0)
+        xlimits = [["Blue", "Red", "Green"], [0.0, 4.0]]
+        xtypes = [(XType.ENUM, 3), XType.FLOAT]
+        xspecs = XSpecs(xtypes=xtypes, xlimits=xlimits)
+        # Surrogate
+        sm = MixedIntegerKrigingModel(
+            surrogate=KRG(
+                xspecs=xspecs,
+                categorical_kernel=MixIntKernelType.GOWER,
+                theta0=[1e-1],
+                corr="squar_exp",
+                n_start=20,
+            ),
+        )
+        sm.set_training_values(xt, yt)
+        sm.train()
+
+        # DOE for validation
+        n = 100
+        x_cat1 = []
+        x_cat2 = []
+        x_cat3 = []
+
+        for i in range(n):
+            x_cat1.append(0)
+            x_cat2.append(1)
+            x_cat3.append(2)
+
+        x_cont = np.linspace(0.0, 4.0, n)
+        x1 = np.concatenate(
+            (np.asarray(x_cat1).reshape(-1, 1), x_cont.reshape(-1, 1)), axis=1
+        )
+        x2 = np.concatenate(
+            (np.asarray(x_cat2).reshape(-1, 1), x_cont.reshape(-1, 1)), axis=1
+        )
+        x3 = np.concatenate(
+            (np.asarray(x_cat3).reshape(-1, 1), x_cont.reshape(-1, 1)), axis=1
+        )
+
+        y1 = sm.predict_values(x1)
+        y2 = sm.predict_values(x2)
+        y3 = sm.predict_values(x3)
+
+        # estimated variance
+        s2_1 = sm.predict_variances(x1)
+        s2_2 = sm.predict_variances(x2)
+        s2_3 = sm.predict_variances(x3)
+
+        fig, axs = plt.subplots(3, figsize=(8, 6))
+
+        axs[0].plot(xt1[:, 1].astype(np.float64), yt1, "o", linestyle="None")
+        axs[0].plot(x_cont, y1, color="Blue")
+        axs[0].fill_between(
+            np.ravel(x_cont),
+            np.ravel(y1 - 3 * np.sqrt(s2_1)),
+            np.ravel(y1 + 3 * np.sqrt(s2_1)),
+            color="lightgrey",
+        )
+        axs[0].set_xlabel("x")
+        axs[0].set_ylabel("y")
+        axs[0].legend(
+            ["Training data", "Prediction", "Confidence Interval 99%"],
+            loc="upper left",
+            bbox_to_anchor=[0, 1],
+        )
+        axs[1].plot(
+            xt2[:, 1].astype(np.float64), yt2, marker="o", color="r", linestyle="None"
+        )
+        axs[1].plot(x_cont, y2, color="Red")
+        axs[1].fill_between(
+            np.ravel(x_cont),
+            np.ravel(y2 - 3 * np.sqrt(s2_2)),
+            np.ravel(y2 + 3 * np.sqrt(s2_2)),
+            color="lightgrey",
+        )
+        axs[1].set_xlabel("x")
+        axs[1].set_ylabel("y")
+        axs[1].legend(
+            ["Training data", "Prediction", "Confidence Interval 99%"],
+            loc="upper left",
+            bbox_to_anchor=[0, 1],
+        )
+        axs[2].plot(
+            xt3[:, 1].astype(np.float64), yt3, marker="o", color="r", linestyle="None"
+        )
+        axs[2].plot(x_cont, y3, color="Green")
+        axs[2].fill_between(
+            np.ravel(x_cont),
+            np.ravel(y3 - 3 * np.sqrt(s2_3)),
+            np.ravel(y3 + 3 * np.sqrt(s2_3)),
+            color="lightgrey",
+        )
+        axs[2].set_xlabel("x")
+        axs[2].set_ylabel("y")
+        axs[2].legend(
+            ["Training data", "Prediction", "Confidence Interval 99%"],
+            loc="upper left",
+            bbox_to_anchor=[0, 1],
+        )
+        plt.tight_layout()
+        plt.show()
+
+    def run_mixed_homo_gaussian_example(self):
+        import numpy as np
+        import matplotlib.pyplot as plt
+
+        from smt.surrogate_models import KRG, XType, XSpecs, MixIntKernelType
+        from smt.applications.mixed_integer import MixedIntegerKrigingModel
+
+        xt1 = np.array([[0, 0.0], [0, 2.0], [0, 4.0]])
+        xt2 = np.array([[1, 0.0], [1, 2.0], [1, 3.0]])
+        xt3 = np.array([[2, 1.0], [2, 2.0], [2, 4.0]])
+
+        xt = np.concatenate((xt1, xt2, xt3), axis=0)
+        xt[:, 1] = xt[:, 1].astype(np.float64)
+        yt1 = np.array([0.0, 9.0, 16.0])
+        yt2 = np.array([0.0, -4, -13.0])
+        yt3 = np.array([-10, 3, 11.0])
+
+        yt = np.concatenate((yt1, yt2, yt3), axis=0)
+        xlimits = [["Blue", "Red", "Green"], [0.0, 4.0]]
+        xtypes = [(XType.ENUM, 3), XType.FLOAT]
+        xspecs = XSpecs(xtypes=xtypes, xlimits=xlimits)
+        # Surrogate
+        sm = MixedIntegerKrigingModel(
+            surrogate=KRG(
+                xspecs=xspecs,
+                theta0=[1e-1],
+                corr="squar_exp",
+                n_start=20,
+                categorical_kernel=MixIntKernelType.EXP_HOMO_HSPHERE,
+            ),
+        )
+        sm.set_training_values(xt, yt)
+        sm.train()
+
+        # DOE for validation
+        n = 100
+        x_cat1 = []
+        x_cat2 = []
+        x_cat3 = []
+
+        for i in range(n):
+            x_cat1.append(0)
+            x_cat2.append(1)
+            x_cat3.append(2)
+
+        x_cont = np.linspace(0.0, 4.0, n)
+        x1 = np.concatenate(
+            (np.asarray(x_cat1).reshape(-1, 1), x_cont.reshape(-1, 1)), axis=1
+        )
+        x2 = np.concatenate(
+            (np.asarray(x_cat2).reshape(-1, 1), x_cont.reshape(-1, 1)), axis=1
+        )
+        x3 = np.concatenate(
+            (np.asarray(x_cat3).reshape(-1, 1), x_cont.reshape(-1, 1)), axis=1
+        )
+
+        y1 = sm.predict_values(x1)
+        y2 = sm.predict_values(x2)
+        y3 = sm.predict_values(x3)
+
+        # estimated variance
+        s2_1 = sm.predict_variances(x1)
+        s2_2 = sm.predict_variances(x2)
+        s2_3 = sm.predict_variances(x3)
+
+        fig, axs = plt.subplots(3, figsize=(8, 6))
+
+        axs[0].plot(xt1[:, 1].astype(np.float64), yt1, "o", linestyle="None")
+        axs[0].plot(x_cont, y1, color="Blue")
+        axs[0].fill_between(
+            np.ravel(x_cont),
+            np.ravel(y1 - 3 * np.sqrt(s2_1)),
+            np.ravel(y1 + 3 * np.sqrt(s2_1)),
+            color="lightgrey",
+        )
+        axs[0].set_xlabel("x")
+        axs[0].set_ylabel("y")
+        axs[0].legend(
+            ["Training data", "Prediction", "Confidence Interval 99%"],
+            loc="upper left",
+            bbox_to_anchor=[0, 1],
+        )
+        axs[1].plot(
+            xt2[:, 1].astype(np.float64), yt2, marker="o", color="r", linestyle="None"
+        )
+        axs[1].plot(x_cont, y2, color="Red")
+        axs[1].fill_between(
+            np.ravel(x_cont),
+            np.ravel(y2 - 3 * np.sqrt(s2_2)),
+            np.ravel(y2 + 3 * np.sqrt(s2_2)),
+            color="lightgrey",
+        )
+        axs[1].set_xlabel("x")
+        axs[1].set_ylabel("y")
+        axs[1].legend(
+            ["Training data", "Prediction", "Confidence Interval 99%"],
+            loc="upper left",
+            bbox_to_anchor=[0, 1],
+        )
+        axs[2].plot(
+            xt3[:, 1].astype(np.float64), yt3, marker="o", color="r", linestyle="None"
+        )
+        axs[2].plot(x_cont, y3, color="Green")
+        axs[2].fill_between(
+            np.ravel(x_cont),
+            np.ravel(y3 - 3 * np.sqrt(s2_3)),
+            np.ravel(y3 + 3 * np.sqrt(s2_3)),
+            color="lightgrey",
+        )
+        axs[2].set_xlabel("x")
+        axs[2].set_ylabel("y")
+        axs[2].legend(
+            ["Training data", "Prediction", "Confidence Interval 99%"],
+            loc="upper left",
+            bbox_to_anchor=[0, 1],
+        )
+        plt.tight_layout()
+        plt.show()
+
+    def run_mixed_homo_hyp_example(self):
+        import numpy as np
+        import matplotlib.pyplot as plt
+
+        from smt.surrogate_models import KRG, XType, XSpecs, MixIntKernelType
+        from smt.applications.mixed_integer import MixedIntegerKrigingModel
+
+        xt1 = np.array([[0, 0.0], [0, 2.0], [0, 4.0]])
+        xt2 = np.array([[1, 0.0], [1, 2.0], [1, 3.0]])
+        xt3 = np.array([[2, 1.0], [2, 2.0], [2, 4.0]])
+
+        xt = np.concatenate((xt1, xt2, xt3), axis=0)
+        xt[:, 1] = xt[:, 1].astype(np.float64)
+        yt1 = np.array([0.0, 9.0, 16.0])
+        yt2 = np.array([0.0, -4, -13.0])
+        yt3 = np.array([-10, 3, 11.0])
+
+        yt = np.concatenate((yt1, yt2, yt3), axis=0)
+        xlimits = [["Blue", "Red", "Green"], [0.0, 4.0]]
+        xtypes = [(XType.ENUM, 3), XType.FLOAT]
+        xspecs = XSpecs(xtypes=xtypes, xlimits=xlimits)
+        # Surrogate
+        sm = MixedIntegerKrigingModel(
+            surrogate=KRG(
+                xspecs=xspecs,
+                categorical_kernel=MixIntKernelType.HOMO_HSPHERE,
+                theta0=[1e-1],
+                corr="squar_exp",
+                n_start=20,
+            ),
+        )
+        sm.set_training_values(xt, yt)
+        sm.train()
+
+        # DOE for validation
+        n = 100
+        x_cat1 = []
+        x_cat2 = []
+        x_cat3 = []
+
+        for i in range(n):
+            x_cat1.append(0)
+            x_cat2.append(1)
+            x_cat3.append(2)
+
+        x_cont = np.linspace(0.0, 4.0, n)
+        x1 = np.concatenate(
+            (np.asarray(x_cat1).reshape(-1, 1), x_cont.reshape(-1, 1)), axis=1
+        )
+        x2 = np.concatenate(
+            (np.asarray(x_cat2).reshape(-1, 1), x_cont.reshape(-1, 1)), axis=1
+        )
+        x3 = np.concatenate(
+            (np.asarray(x_cat3).reshape(-1, 1), x_cont.reshape(-1, 1)), axis=1
+        )
+
+        y1 = sm.predict_values(x1)
+        y2 = sm.predict_values(x2)
+        y3 = sm.predict_values(x3)
+
+        # estimated variance
+        s2_1 = sm.predict_variances(x1)
+        s2_2 = sm.predict_variances(x2)
+        s2_3 = sm.predict_variances(x3)
+
+        fig, axs = plt.subplots(3, figsize=(8, 6))
+
+        axs[0].plot(xt1[:, 1].astype(np.float64), yt1, "o", linestyle="None")
+        axs[0].plot(x_cont, y1, color="Blue")
+        axs[0].fill_between(
+            np.ravel(x_cont),
+            np.ravel(y1 - 3 * np.sqrt(s2_1)),
+            np.ravel(y1 + 3 * np.sqrt(s2_1)),
+            color="lightgrey",
+        )
+        axs[0].set_xlabel("x")
+        axs[0].set_ylabel("y")
+        axs[0].legend(
+            ["Training data", "Prediction", "Confidence Interval 99%"],
+            loc="upper left",
+            bbox_to_anchor=[0, 1],
+        )
+        axs[1].plot(
+            xt2[:, 1].astype(np.float64), yt2, marker="o", color="r", linestyle="None"
+        )
+        axs[1].plot(x_cont, y2, color="Red")
+        axs[1].fill_between(
+            np.ravel(x_cont),
+            np.ravel(y2 - 3 * np.sqrt(s2_2)),
+            np.ravel(y2 + 3 * np.sqrt(s2_2)),
+            color="lightgrey",
+        )
+        axs[1].set_xlabel("x")
+        axs[1].set_ylabel("y")
+        axs[1].legend(
+            ["Training data", "Prediction", "Confidence Interval 99%"],
+            loc="upper left",
+            bbox_to_anchor=[0, 1],
+        )
+        axs[2].plot(
+            xt3[:, 1].astype(np.float64), yt3, marker="o", color="r", linestyle="None"
+        )
+        axs[2].plot(x_cont, y3, color="Green")
+        axs[2].fill_between(
+            np.ravel(x_cont),
+            np.ravel(y3 - 3 * np.sqrt(s2_3)),
+            np.ravel(y3 + 3 * np.sqrt(s2_3)),
+            color="lightgrey",
+        )
+        axs[2].set_xlabel("x")
+        axs[2].set_ylabel("y")
+        axs[2].legend(
+            ["Training data", "Prediction", "Confidence Interval 99%"],
+            loc="upper left",
+            bbox_to_anchor=[0, 1],
+        )
+        plt.tight_layout()
+        plt.show()
+
+
+if __name__ == "__main__":
+    TestMixedInteger().run_mixed_integer_context_example()
+    unittest.main()
--- conflicted
+++ resolved
@@ -1,4 +1,3 @@
-<<<<<<< HEAD
 import unittest
 
 import matplotlib
@@ -423,431 +422,4 @@
 
 
 if __name__ == "__main__":
-    unittest.main()
-=======
-import unittest
-
-import matplotlib
-import matplotlib.pyplot
-
-matplotlib.use("Agg")
-matplotlib.pyplot.switch_backend("Agg")
-
-
-class Test(unittest.TestCase):
-    def test_cantilever_beam(self):
-        import numpy as np
-        import matplotlib.pyplot as plt
-
-        from smt.problems import CantileverBeam
-
-        ndim = 3
-        problem = CantileverBeam(ndim=ndim)
-
-        num = 100
-        x = np.ones((num, ndim))
-        x[:, 0] = np.linspace(0.01, 0.05, num)
-        x[:, 1] = 0.5
-        x[:, 2] = 0.5
-        y = problem(x)
-
-        yd = np.empty((num, ndim))
-        for i in range(ndim):
-            yd[:, i] = problem(x, kx=i).flatten()
-
-        print(y.shape)
-        print(yd.shape)
-
-        plt.plot(x[:, 0], y[:, 0])
-        plt.xlabel("x")
-        plt.ylabel("y")
-        plt.show()
-
-    def test_mixed_cantilever_beam(self):
-        import numpy as np
-        import matplotlib.pyplot as plt
-        from smt.problems import MixedCantileverBeam
-        from smt.utils.kriging import XSpecs
-        from smt.applications.mixed_integer import (
-            MixedIntegerContext,
-            MixedIntegerSamplingMethod,
-            MixedIntegerKrigingModel,
-        )
-        from smt.sampling_methods import LHS
-        from smt.surrogate_models import (
-            KRG,
-            XType,
-            XRole,
-            MixIntKernelType,
-        )
-
-        problem = MixedCantileverBeam()
-
-        n_doe = 100
-        xtypes = [(XType.ENUM, 12), XType.FLOAT, XType.FLOAT]
-        xlimits = np.array(
-            [
-                list(["1", "2", "3", "4", "5", "6", "7", "8", "9", "10", "11", "12"]),
-                list([10.0, 20.0]),
-                list([1.0, 2.0]),
-            ],
-            dtype=object,
-        )
-        xspecs = XSpecs(xtypes=xtypes, xlimits=xlimits)
-
-        sampling = MixedIntegerSamplingMethod(
-            LHS,
-            xspecs,
-            criterion="ese",
-        )
-        xdoe = sampling(n_doe)
-        y = problem(xdoe)
-        
-        plt.scatter(xdoe[:, 0], y)
-        plt.xlabel("x")
-        plt.ylabel("y")
-        plt.show()
-
-    def test_hier_neural_network(self):
-        import numpy as np
-        import matplotlib.pyplot as plt
-        from smt.problems import HierarchicalNeuralNetwork
-        from smt.utils.kriging import XSpecs
-        from smt.applications.mixed_integer import (
-            MixedIntegerContext,
-            MixedIntegerSamplingMethod,
-            MixedIntegerKrigingModel,
-        )
-        from smt.sampling_methods import LHS
-        from smt.surrogate_models import (
-            KRG,
-            XType,
-            XRole,
-            MixIntKernelType,
-        )
-
-        problem = HierarchicalNeuralNetwork()
-
-        n_doe = 100
-        xlimits = [
-            [1, 3],  # meta ord
-            [-5, -2],
-            [-5, -1],
-            ["8", "16", "32", "64", "128", "256"],
-            ["ReLU", "SELU", "ISRLU"],
-            [0.0, 5.0],  # decreed m=1
-            [0.0, 5.0],  # decreed m=2
-            [0.0, 5.0],  # decreed m=3
-        ]
-        xtypes = [
-            XType.ORD,
-            XType.FLOAT,
-            XType.FLOAT,
-            XType.ORD,
-            (XType.ENUM, 3),
-            XType.ORD,
-            XType.ORD,
-            XType.ORD,
-        ]
-        xroles = [
-            XRole.META,
-            XRole.NEUTRAL,
-            XRole.NEUTRAL,
-            XRole.NEUTRAL,
-            XRole.NEUTRAL,
-            XRole.DECREED,
-            XRole.DECREED,
-            XRole.DECREED,
-        ]
-        xspecs = XSpecs(xtypes=xtypes, xlimits=xlimits, xroles=xroles)
-        sampling = MixedIntegerSamplingMethod(
-            LHS,
-            xspecs,
-            criterion="ese",
-        )
-        xdoe = sampling(n_doe)
-        y = problem(xdoe)
-        
-        plt.scatter(xdoe[:, 0], y)
-        plt.xlabel("x")
-        plt.ylabel("y")
-        plt.show()
-
-    def test_robot_arm(self):
-        import numpy as np
-        import matplotlib.pyplot as plt
-
-        from smt.problems import RobotArm
-
-        ndim = 2
-        problem = RobotArm(ndim=ndim)
-
-        num = 100
-        x = np.ones((num, ndim))
-        x[:, 0] = np.linspace(0.0, 1.0, num)
-        x[:, 1] = np.pi
-        y = problem(x)
-
-        yd = np.empty((num, ndim))
-        for i in range(ndim):
-            yd[:, i] = problem(x, kx=i).flatten()
-
-        print(y.shape)
-        print(yd.shape)
-
-        plt.plot(x[:, 0], y[:, 0])
-        plt.xlabel("x")
-        plt.ylabel("y")
-        plt.show()
-
-    def test_rosenbrock(self):
-        import numpy as np
-        import matplotlib.pyplot as plt
-
-        from smt.problems import Rosenbrock
-
-        ndim = 2
-        problem = Rosenbrock(ndim=ndim)
-
-        num = 100
-        x = np.ones((num, ndim))
-        x[:, 0] = np.linspace(-2, 2.0, num)
-        x[:, 1] = 0.0
-        y = problem(x)
-
-        yd = np.empty((num, ndim))
-        for i in range(ndim):
-            yd[:, i] = problem(x, kx=i).flatten()
-
-        print(y.shape)
-        print(yd.shape)
-
-        plt.plot(x[:, 0], y[:, 0])
-        plt.xlabel("x")
-        plt.ylabel("y")
-        plt.show()
-
-    def test_sphere(self):
-        import numpy as np
-        import matplotlib.pyplot as plt
-
-        from smt.problems import Sphere
-
-        ndim = 2
-        problem = Sphere(ndim=ndim)
-
-        num = 100
-        x = np.ones((num, ndim))
-        x[:, 0] = np.linspace(-10, 10.0, num)
-        x[:, 1] = 0.0
-        y = problem(x)
-
-        yd = np.empty((num, ndim))
-        for i in range(ndim):
-            yd[:, i] = problem(x, kx=i).flatten()
-
-        print(y.shape)
-        print(yd.shape)
-
-        plt.plot(x[:, 0], y[:, 0])
-        plt.xlabel("x")
-        plt.ylabel("y")
-        plt.show()
-
-    def test_branin(self):
-        import numpy as np
-        import matplotlib.pyplot as plt
-
-        from smt.problems import Branin
-
-        ndim = 2
-        problem = Branin(ndim=ndim)
-
-        num = 100
-        x = np.ones((num, ndim))
-        x[:, 0] = np.linspace(-5.0, 10.0, num)
-        x[:, 1] = np.linspace(0.0, 15.0, num)
-        y = problem(x)
-
-        yd = np.empty((num, ndim))
-        for i in range(ndim):
-            yd[:, i] = problem(x, kx=i).flatten()
-
-        print(y.shape)
-        print(yd.shape)
-
-        plt.plot(x[:, 0], y[:, 0])
-        plt.xlabel("x")
-        plt.ylabel("y")
-        plt.show()
-
-    def test_lp_norm(self):
-        import numpy as np
-        import matplotlib.pyplot as plt
-
-        from smt.problems import LpNorm
-
-        ndim = 2
-        problem = LpNorm(ndim=ndim, order=2)
-
-        num = 100
-        x = np.ones((num, ndim))
-        x[:, 0] = np.linspace(-1.0, 1.0, num)
-        x[:, 1] = np.linspace(-1.0, 1.0, num)
-        y = problem(x)
-
-        yd = np.empty((num, ndim))
-        for i in range(ndim):
-            yd[:, i] = problem(x, kx=i).flatten()
-
-        print(y.shape)
-        print(yd.shape)
-
-        plt.plot(x[:, 0], y[:, 0])
-        plt.xlabel("x")
-        plt.ylabel("y")
-        plt.show()
-
-    def test_tensor_product(self):
-        import numpy as np
-        import matplotlib.pyplot as plt
-
-        from smt.problems import TensorProduct
-
-        ndim = 2
-        problem = TensorProduct(ndim=ndim, func="cos")
-
-        num = 100
-        x = np.ones((num, ndim))
-        x[:, 0] = np.linspace(-1, 1.0, num)
-        x[:, 1] = 0.0
-        y = problem(x)
-
-        yd = np.empty((num, ndim))
-        for i in range(ndim):
-            yd[:, i] = problem(x, kx=i).flatten()
-
-        print(y.shape)
-        print(yd.shape)
-
-        plt.plot(x[:, 0], y[:, 0])
-        plt.xlabel("x")
-        plt.ylabel("y")
-        plt.show()
-
-    def test_torsion_vibration(self):
-        import numpy as np
-        import matplotlib.pyplot as plt
-
-        from smt.problems import TorsionVibration
-
-        ndim = 15
-        problem = TorsionVibration(ndim=ndim)
-
-        num = 100
-        x = np.ones((num, ndim))
-        for i in range(ndim):
-            x[:, i] = 0.5 * (problem.xlimits[i, 0] + problem.xlimits[i, 1])
-        x[:, 0] = np.linspace(1.8, 2.2, num)
-        y = problem(x)
-
-        yd = np.empty((num, ndim))
-        for i in range(ndim):
-            yd[:, i] = problem(x, kx=i).flatten()
-
-        print(y.shape)
-        print(yd.shape)
-
-        plt.plot(x[:, 0], y[:, 0])
-        plt.xlabel("x")
-        plt.ylabel("y")
-        plt.show()
-
-    def test_water_flow(self):
-        import numpy as np
-        import matplotlib.pyplot as plt
-
-        from smt.problems import WaterFlow
-
-        ndim = 8
-        problem = WaterFlow(ndim=ndim)
-
-        num = 100
-        x = np.ones((num, ndim))
-        for i in range(ndim):
-            x[:, i] = 0.5 * (problem.xlimits[i, 0] + problem.xlimits[i, 1])
-        x[:, 0] = np.linspace(0.05, 0.15, num)
-        y = problem(x)
-
-        yd = np.empty((num, ndim))
-        for i in range(ndim):
-            yd[:, i] = problem(x, kx=i).flatten()
-
-        print(y.shape)
-        print(yd.shape)
-
-        plt.plot(x[:, 0], y[:, 0])
-        plt.xlabel("x")
-        plt.ylabel("y")
-        plt.show()
-
-    def test_welded_beam(self):
-        import numpy as np
-        import matplotlib.pyplot as plt
-
-        from smt.problems import WeldedBeam
-
-        ndim = 3
-        problem = WeldedBeam(ndim=ndim)
-
-        num = 100
-        x = np.ones((num, ndim))
-        for i in range(ndim):
-            x[:, i] = 0.5 * (problem.xlimits[i, 0] + problem.xlimits[i, 1])
-        x[:, 0] = np.linspace(5.0, 10.0, num)
-        y = problem(x)
-
-        yd = np.empty((num, ndim))
-        for i in range(ndim):
-            yd[:, i] = problem(x, kx=i).flatten()
-
-        print(y.shape)
-        print(yd.shape)
-
-        plt.plot(x[:, 0], y[:, 0])
-        plt.xlabel("x")
-        plt.ylabel("y")
-        plt.show()
-
-    def test_wing_weight(self):
-        import numpy as np
-        import matplotlib.pyplot as plt
-
-        from smt.problems import WingWeight
-
-        ndim = 10
-        problem = WingWeight(ndim=ndim)
-
-        num = 100
-        x = np.ones((num, ndim))
-        for i in range(ndim):
-            x[:, i] = 0.5 * (problem.xlimits[i, 0] + problem.xlimits[i, 1])
-        x[:, 0] = np.linspace(150.0, 200.0, num)
-        y = problem(x)
-
-        yd = np.empty((num, ndim))
-        for i in range(ndim):
-            yd[:, i] = problem(x, kx=i).flatten()
-
-        print(y.shape)
-        print(yd.shape)
-
-        plt.plot(x[:, 0], y[:, 0])
-        plt.xlabel("x")
-        plt.ylabel("y")
-        plt.show()
-
-
-if __name__ == "__main__":
-    unittest.main()
->>>>>>> 05f882bd
+    unittest.main()
--- conflicted
+++ resolved
@@ -166,8 +166,6 @@
 
         xt = np.array([[0.0, 1.0, 2.0, 3.0, 4.0]]).T
         yt = np.array([[0.2, 1.4, 1.5, 0.5, 1.0], [0.0, 1.0, 2.0, 4, 3]]).T
-<<<<<<< HEAD
-=======
 
         sm = QP()
         sm.set_training_values(xt, yt)
@@ -194,7 +192,6 @@
 
         xt = np.array([0.0, 1.0, 2.0, 3.0, 4.0])
         yt = np.array([0.0, 1.0, 1.5, 0.5, 1.0])
->>>>>>> edd4d2b8
 
         sm = KRG(theta0=[1e-2])
         sm.set_training_values(xt, yt)

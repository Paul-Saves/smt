"""
Author: Remi Lafage <remi.lafage@onera.fr>

This package is distributed under New BSD license.
"""

from smt.surrogate_models.surrogate_model import SurrogateModel
from smt.sampling_methods.sampling_method import SamplingMethod
from smt.utils.checks import ensure_2d_array
from smt.utils.mixed_integer import (
    cast_to_discrete_values,
    cast_to_enum_value,
    cast_to_mixed_integer,
    check_xspec_consistency,
    encode_with_enum_index,
    fold_with_enum_index,
    unfold_with_enum_mask,
    unfold_xlimits_with_continuous_limits,
)
from smt.surrogate_models.krg_based import KrgBased


class MixedIntegerSamplingMethod(SamplingMethod):
    """
    Sampling method decorator that takes an SMT continuous sampling method and
    cast values according x types specification to implement a sampling method
    handling integer (ORD) or categorical (ENUM) features
    """

<<<<<<< HEAD
    def __init__(self, xspecs, sampling_method_class, **kwargs):
        """
        Parameters
        ----------
        xspecs : x specifications (xtypes,xlimits)
            xtypes: x types list
                x types specification: list of either FLOAT, ORD or (ENUM, n) spec.
            xlimits: array-like
                bounds of x features
=======
    def __init__(self, xtypes, xlimits, sampling_method_class, xroles=None, **kwargs):
        """
        Parameters
        ----------
        xtypes: x types list
            x types specification
        xroles: x types list
            x roles specification
        xlimits: array-like
            bounds of x features
>>>>>>> 859ea722
        sampling_method_class: class name
            SMT sampling method class
        kwargs: options of the given sampling method
            options used to instanciate the SMT sampling method
            with the additional 'output_in_folded_space' boolean option
            specifying if doe output should be in folded space (enum indexes)
            or not (enum masks)
        """
        super()
<<<<<<< HEAD
        self._xspecs = xspecs
        check_xspec_consistency(self._xspecs)
        self._unfolded_xlimits = unfold_xlimits_with_continuous_limits(self._xspecs)
=======
        check_xspec_consistency(xtypes, xlimits)
        self._xtypes = xtypes
        self._xroles = xroles
        self._xlimits = xlimits
        self._unfolded_xlimits = unfold_xlimits_with_continuous_limits(
            self._xtypes, xlimits
        )
>>>>>>> 859ea722
        self._output_in_folded_space = kwargs.get("output_in_folded_space", True)
        kwargs.pop("output_in_folded_space", None)
        self._sampling_method = sampling_method_class(
            xlimits=self._unfolded_xlimits, **kwargs
        )

    def _compute(self, nt):
        doe = self._sampling_method(nt)
        unfold_xdoe = cast_to_discrete_values(self._xspecs, True, doe)
        if self._output_in_folded_space:
            return fold_with_enum_index(self._xspecs["xtypes"], unfold_xdoe)
        else:
            return unfold_xdoe

    def __call__(self, nt):
        return self._compute(nt)


class MixedIntegerSurrogateModel(SurrogateModel):
    """
    Surrogate model decorator that takes an SMT continuous surrogate model and
    cast values according x types specification to implement a surrogate model
    handling integer (ORD) or categorical (ENUM) features
    """

    def __init__(
        self,
        xspecs,
        surrogate,
        xroles=None,
        input_in_folded_space=True,
        categorical_kernel=None,
        cat_kernel_comps=None,
    ):
        """
        Parameters
        ----------
<<<<<<< HEAD
        xspecs : x specifications (xtypes,xlimits)
            xtypes: x types list
                x type specification: list of either FLOAT, ORD or (ENUM, n) spec.
            xlimits: array-like
                bounds of x features
=======
        xtypes: x types list
            x types specification
        xroles: x roles list
            x roles specification
        xlimits: array-like
            bounds of x features
>>>>>>> 859ea722
        surrogate: SMT surrogate model
            instance of a SMT surrogate model
        input_in_folded_space: bool
            whether x data are in given in folded space (enum indexes) or not (enum masks)
        categorical_kernel: string
            the kernel to use for categorical inputs. Only for non continuous Kriging.
        """
        super().__init__()
        check_xspec_consistency(xspecs)
        self._surrogate = surrogate
        self._categorical_kernel = categorical_kernel
        self._cat_kernel_comps = cat_kernel_comps
<<<<<<< HEAD
        self._xspecs = xspecs
        if "xlimits" in self._surrogate.options:
            self._surrogate.options["xlimits"] = self._xspecs["xlimits"]

=======
        self._xtypes = xtypes
        self._xroles = xroles
        self._xlimits = xlimits
        if "xlimits" in self._surrogate.options:
            self._surrogate.options["xlimits"] = self._xlimits
>>>>>>> 859ea722
        self._input_in_folded_space = input_in_folded_space
        self.supports = self._surrogate.supports
        self.options["print_global"] = False

        if not (isinstance(self._surrogate, KrgBased)):
            raise ValueError(
                "Using Mixed integer model with "
                + str(self._surrogate.name)
                + " is deprecated. Please opt for a Kriging-based model."
            )

        if "poly" in self._surrogate.options:
            if self._surrogate.options["poly"] != "constant":
                raise ValueError("constant regression must be used with mixed integer")

        if self._categorical_kernel is not None:
            if self._surrogate.name not in ["Kriging", "KPLS"]:
                raise ValueError("matrix kernel not implemented for this model")
            if self._xspecs["xtypes"] is None:
                raise ValueError("xtypes mandatory for categorical kernel")
            self._input_in_folded_space = False

        if (
            self._surrogate.name in ["Kriging", "KPLS"]
            and self._categorical_kernel is not None
        ):
            self._surrogate.options["categorical_kernel"] = self._categorical_kernel
            if self._cat_kernel_comps is not None:
                self._surrogate.options["cat_kernel_comps"] = self._cat_kernel_comps
<<<<<<< HEAD
            self._surrogate.options["xtypes"] = self._xspecs["xtypes"]
=======
            self._surrogate.options["xtypes"] = self._xtypes
            self._surrogate.options["xroles"] = self._xroles
>>>>>>> 859ea722

    @property
    def name(self):
        return "MixedInteger" + self._surrogate.name

    def _initialize(self):
        self.supports["derivatives"] = False

    def set_training_values(self, xt, yt, name=None):

        xt = ensure_2d_array(xt, "xt")
        if self._input_in_folded_space:
            xt2 = unfold_with_enum_mask(self._xspecs["xtypes"], xt)
        else:
            xt2 = xt
        xt2 = cast_to_discrete_values(
            self._xspecs, (self._categorical_kernel == None), xt2
        )
        super().set_training_values(xt2, yt)
        self._surrogate.set_training_values(xt2, yt, name)

    def update_training_values(self, yt, name=None):
        super().update_training_values(yt, name)
        self._surrogate.update_training_values(yt, name)

    def _train(self):
        self._surrogate._train()

    def predict_values(self, x):
        xp = ensure_2d_array(x, "xp")
        if self._input_in_folded_space:
            x2 = unfold_with_enum_mask(self._xspecs["xtypes"], xp)
        else:
            x2 = xp
        return self._surrogate.predict_values(
            cast_to_discrete_values(
                self._xspecs, (self._categorical_kernel == None), x2
            )
        )

    def predict_variances(self, x):
        xp = ensure_2d_array(x, "xp")
        if self._input_in_folded_space:
            x2 = unfold_with_enum_mask(self._xspecs["xtypes"], xp)
        else:
            x2 = xp
        return self._surrogate.predict_variances(
            cast_to_discrete_values(
                self._xspecs, (self._categorical_kernel == None), x2
            )
        )

    def _predict_values(self, x):
        pass


class MixedIntegerContext(object):
    """
    Class which acts as sampling method and surrogate model factory
    to handle integer and categorical variables consistently.
    """

    def __init__(
        self,
<<<<<<< HEAD
        xspecs,
=======
        xtypes,
        xlimits,
        xroles=None,
>>>>>>> 859ea722
        work_in_folded_space=True,
        categorical_kernel=None,
        cat_kernel_comps=None,
    ):
        """
        Parameters
        ----------
<<<<<<< HEAD
        xspecs : x specifications (xtypes,xlimits)
            xtypes: x types list
                x types specification: list of either FLOAT, ORD or (ENUM, n) spec.
            xlimits: array-like
                bounds of x features
=======
        xtypes: x types list
            x types specification: list of either FLOAT, ORD or (ENUM, n) spec.
        xroles: x roles list
            x roles specification: list of either NEUTRAL, META or DECREED spec.
        xlimits: array-like
            bounds of x features
>>>>>>> 859ea722
        work_in_folded_space: bool
            whether x data are in given in folded space (enum indexes) or not (enum masks)
        categorical_kernel: string
            the kernel to use for categorical inputs. Only for non continuous Kriging
        """
<<<<<<< HEAD
        self._xspecs = xspecs
        check_xspec_consistency(self._xspecs)
=======
        check_xspec_consistency(xtypes, xlimits)
        self._xtypes = xtypes
        self._xroles = xroles
        self._xlimits = xlimits
>>>>>>> 859ea722
        self._categorical_kernel = categorical_kernel
        self._cat_kernel_comps = cat_kernel_comps
        self._unfolded_xlimits = unfold_xlimits_with_continuous_limits(
            self._xspecs, unfold_space=(self._categorical_kernel == None)
        )
        self._work_in_folded_space = work_in_folded_space

    def build_sampling_method(self, sampling_method_class, **kwargs):
        """
        Build MixedIntegerSamplingMethod from given SMT sampling method.
        """

        kwargs["output_in_folded_space"] = self._work_in_folded_space
        return MixedIntegerSamplingMethod(self._xspecs, sampling_method_class, **kwargs)

    def build_surrogate_model(self, surrogate):
        """
        Build MixedIntegerSurrogateModel from given SMT surrogate model.
        """
        return MixedIntegerSurrogateModel(
<<<<<<< HEAD
            xspecs=self._xspecs,
=======
            xtypes=self._xtypes,
            xroles=self._xroles,
            xlimits=self._xlimits,
>>>>>>> 859ea722
            surrogate=surrogate,
            input_in_folded_space=self._work_in_folded_space,
            categorical_kernel=self._categorical_kernel,
            cat_kernel_comps=self._cat_kernel_comps,
        )

    def get_unfolded_xlimits(self):
        """
        Returns relaxed xlimits
        Each level of an enumerate gives a new continuous dimension in [0, 1].
        Each integer dimensions are relaxed continuously.
        """
        return self._unfolded_xlimits

    def get_unfolded_dimension(self):
        """
        Returns x dimension (int) taking into account  unfolded categorical features
        """
        return len(self._unfolded_xlimits)

    def cast_to_discrete_values(self, x):
        """
        Project continuously relaxed values to their closer assessable values.
        Note: categorical (or enum) x dimensions are still expanded that is
        there are still as many columns as categorical possible values for the given x dimension.
        For instance, if an input dimension is typed ["blue", "red", "green"] in xlimits a sample/row of
        the input x may contain the values (or mask) [..., 0, 0, 1, ...] to specify "green" for
        this original dimension.

        Parameters
        ----------
        x : np.ndarray [n_evals, dim]
            continuous evaluation point input variable values

        Returns
        -------
        np.ndarray
            feasible evaluation point value in categorical space.
        """
        return cast_to_discrete_values(
            self._xspecs, (self._categorical_kernel == None), x
        )

    def fold_with_enum_index(self, x):
        """
        Reduce categorical inputs from discrete unfolded space to
        initial x dimension space where categorical x dimensions are valued by the index
        in the corresponding enumerate list.
        For instance, if an input dimension is typed ["blue", "red", "green"] a sample/row of
        the input x may contain the mask [..., 0, 0, 1, ...] which will be contracted in [..., 2, ...]
        meaning the "green" value.
        This function is the opposite of unfold_with_enum_mask().

        Parameters
        ----------
        x: np.ndarray [n_evals, dim]
            continuous evaluation point input variable values

        Returns
        -------
        np.ndarray [n_evals, dim]
            evaluation point input variable values with enumerate index for categorical variables
        """
        return fold_with_enum_index(self._xspecs["xtypes"], x)

    def unfold_with_enum_mask(self, x):
        """
        Expand categorical inputs from initial x dimension space where categorical x dimensions
        are valued by the index in the corresponding enumerate list to the discrete unfolded space.
        For instance, if an input dimension is typed ["blue", "red", "green"] a sample/row of
        the input x may contain [..., 2, ...] which will be expanded in [..., 0, 0, 1, ...].
        This function is the opposite of fold_with_enum_index().

        Parameters
        ----------
        x: np.ndarray [n_evals, nx]
            continuous evaluation point input variable values

        Returns
        -------
        np.ndarray [n_evals, nx continuous]
            evaluation point input variable values with enumerate index for categorical variables
        """
        return unfold_with_enum_mask(self._xspecs["xtypes"], x)

    def cast_to_enum_value(self, x_col, enum_indexes):
        """
        Return enumerate levels from indexes for the given x feature specified by x_col.

        Parameters
        ----------
        x_col: int
            index of the feature typed as enum
        enum_indexes: list
            list of indexes in the possible values for the enum

        Returns
        -------
            list of levels (labels) for the given enum feature
        """
        return cast_to_enum_value(self._xspecs, x_col, enum_indexes)

    def cast_to_mixed_integer(self, x):
        """
        Convert an x point with enum indexes to x point with enum levels

        Parameters
        ----------
        x: array-like
            point to convert

        Returns
        -------
            x as a list with enum levels if any
        """
        return cast_to_mixed_integer(self._xspecs, x)

    def encode_with_enum_index(self, x):
        """
        Convert an x point with enum levels to x point with enum indexes

        Parameters
        ----------
        x as a list with enum levels if any
            point to convert
        Returns
        -------
        np.ndarray [n_evals, dim]
            evaluation point input variable values with enumerate index for categorical variables
        """

        return encode_with_enum_index(self._specs, x)<|MERGE_RESOLUTION|>--- conflicted
+++ resolved
@@ -27,8 +27,7 @@
     handling integer (ORD) or categorical (ENUM) features
     """
 
-<<<<<<< HEAD
-    def __init__(self, xspecs, sampling_method_class, **kwargs):
+    def __init__(self, xspecs, sampling_method_class, xroles=None, **kwargs):
         """
         Parameters
         ----------
@@ -37,18 +36,8 @@
                 x types specification: list of either FLOAT, ORD or (ENUM, n) spec.
             xlimits: array-like
                 bounds of x features
-=======
-    def __init__(self, xtypes, xlimits, sampling_method_class, xroles=None, **kwargs):
-        """
-        Parameters
-        ----------
-        xtypes: x types list
-            x types specification
         xroles: x types list
             x roles specification
-        xlimits: array-like
-            bounds of x features
->>>>>>> 859ea722
         sampling_method_class: class name
             SMT sampling method class
         kwargs: options of the given sampling method
@@ -58,19 +47,10 @@
             or not (enum masks)
         """
         super()
-<<<<<<< HEAD
         self._xspecs = xspecs
+        self._xroles = xroles
         check_xspec_consistency(self._xspecs)
         self._unfolded_xlimits = unfold_xlimits_with_continuous_limits(self._xspecs)
-=======
-        check_xspec_consistency(xtypes, xlimits)
-        self._xtypes = xtypes
-        self._xroles = xroles
-        self._xlimits = xlimits
-        self._unfolded_xlimits = unfold_xlimits_with_continuous_limits(
-            self._xtypes, xlimits
-        )
->>>>>>> 859ea722
         self._output_in_folded_space = kwargs.get("output_in_folded_space", True)
         kwargs.pop("output_in_folded_space", None)
         self._sampling_method = sampling_method_class(
@@ -108,20 +88,13 @@
         """
         Parameters
         ----------
-<<<<<<< HEAD
         xspecs : x specifications (xtypes,xlimits)
             xtypes: x types list
                 x type specification: list of either FLOAT, ORD or (ENUM, n) spec.
             xlimits: array-like
                 bounds of x features
-=======
-        xtypes: x types list
-            x types specification
         xroles: x roles list
             x roles specification
-        xlimits: array-like
-            bounds of x features
->>>>>>> 859ea722
         surrogate: SMT surrogate model
             instance of a SMT surrogate model
         input_in_folded_space: bool
@@ -134,18 +107,10 @@
         self._surrogate = surrogate
         self._categorical_kernel = categorical_kernel
         self._cat_kernel_comps = cat_kernel_comps
-<<<<<<< HEAD
         self._xspecs = xspecs
+        self._xroles = xroles
         if "xlimits" in self._surrogate.options:
             self._surrogate.options["xlimits"] = self._xspecs["xlimits"]
-
-=======
-        self._xtypes = xtypes
-        self._xroles = xroles
-        self._xlimits = xlimits
-        if "xlimits" in self._surrogate.options:
-            self._surrogate.options["xlimits"] = self._xlimits
->>>>>>> 859ea722
         self._input_in_folded_space = input_in_folded_space
         self.supports = self._surrogate.supports
         self.options["print_global"] = False
@@ -175,13 +140,9 @@
             self._surrogate.options["categorical_kernel"] = self._categorical_kernel
             if self._cat_kernel_comps is not None:
                 self._surrogate.options["cat_kernel_comps"] = self._cat_kernel_comps
-<<<<<<< HEAD
             self._surrogate.options["xtypes"] = self._xspecs["xtypes"]
-=======
-            self._surrogate.options["xtypes"] = self._xtypes
             self._surrogate.options["xroles"] = self._xroles
->>>>>>> 859ea722
-
+            
     @property
     def name(self):
         return "MixedInteger" + self._surrogate.name
@@ -245,13 +206,8 @@
 
     def __init__(
         self,
-<<<<<<< HEAD
         xspecs,
-=======
-        xtypes,
-        xlimits,
         xroles=None,
->>>>>>> 859ea722
         work_in_folded_space=True,
         categorical_kernel=None,
         cat_kernel_comps=None,
@@ -259,34 +215,21 @@
         """
         Parameters
         ----------
-<<<<<<< HEAD
         xspecs : x specifications (xtypes,xlimits)
             xtypes: x types list
                 x types specification: list of either FLOAT, ORD or (ENUM, n) spec.
             xlimits: array-like
                 bounds of x features
-=======
-        xtypes: x types list
-            x types specification: list of either FLOAT, ORD or (ENUM, n) spec.
         xroles: x roles list
             x roles specification: list of either NEUTRAL, META or DECREED spec.
-        xlimits: array-like
-            bounds of x features
->>>>>>> 859ea722
         work_in_folded_space: bool
             whether x data are in given in folded space (enum indexes) or not (enum masks)
         categorical_kernel: string
             the kernel to use for categorical inputs. Only for non continuous Kriging
         """
-<<<<<<< HEAD
         self._xspecs = xspecs
         check_xspec_consistency(self._xspecs)
-=======
-        check_xspec_consistency(xtypes, xlimits)
-        self._xtypes = xtypes
         self._xroles = xroles
-        self._xlimits = xlimits
->>>>>>> 859ea722
         self._categorical_kernel = categorical_kernel
         self._cat_kernel_comps = cat_kernel_comps
         self._unfolded_xlimits = unfold_xlimits_with_continuous_limits(
@@ -307,13 +250,8 @@
         Build MixedIntegerSurrogateModel from given SMT surrogate model.
         """
         return MixedIntegerSurrogateModel(
-<<<<<<< HEAD
             xspecs=self._xspecs,
-=======
-            xtypes=self._xtypes,
             xroles=self._xroles,
-            xlimits=self._xlimits,
->>>>>>> 859ea722
             surrogate=surrogate,
             input_in_folded_space=self._work_in_folded_space,
             categorical_kernel=self._categorical_kernel,

"""
Authors: Nathalie Bartoli, Remy Priem, Remi Lafage, Emile Roux <emile.roux@univ-smb.fr>

This package is distributed under New BSD license.

"""

import time
from types import FunctionType
<<<<<<< HEAD
=======
from typing import Optional
>>>>>>> 88654b9e

import numpy as np
from scipy.optimize import minimize
from scipy.stats import norm

from smt.applications.application import SurrogateBasedApplication
from smt.applications.mixed_integer import (
    MixedIntegerContext,
    MixedIntegerSamplingMethod,
)
from smt.design_space import BaseDesignSpace, DesignSpace
from smt.sampling_methods import LHS
from smt.surrogate_models import GEKPLS, GPX, KPLS, KPLSK, KRG, MGP


class Evaluator(object):
    """
    An interface for evaluation of a function at x points (nsamples of dimension nx).
    User can derive this interface and override the run() method to implement custom multiprocessing.
    """

    def run(self, fun, x, design_space: Optional = None):
        """
        Evaluates fun at x.

        Parameters
        ---------
        fun : function to evaluate: (nsamples, nx) -> (nsample, 1)

        x : np.ndarray[nsamples, nx]
            nsamples points of nx dimensions.

        Returns
        -------
        np.ndarray[nsample, 1]
            fun evaluations at the nsamples points.

        """
        if (design_space is not None) and np.any(design_space.is_conditionally_acting):
            x_corr, eval_is_acting = design_space.correct_get_acting(x)
            return fun(x_corr, eval_is_acting)

        else:
            return fun(x)


class EGO(SurrogateBasedApplication):
    def _initialize(self):
        super(EGO, self)._initialize()
        declare = self.options.declare

        declare("fun", None, types=FunctionType, desc="Function to minimize")
        declare(
            "criterion",
            "EI",
            types=str,
            values=["EI", "SBO", "LCB"],
            desc="criterion for next evaluation point determination: Expected Improvement, \
            Surrogate-Based Optimization or Lower Confidence Bound",
        )
        declare("n_iter", None, types=int, desc="Number of optimizer steps")
        declare(
            "n_max_optim",
            20,
            types=int,
            desc="Maximum number of internal optimizations",
        )
        declare("n_start", 20, types=int, desc="Number of optimization start points")
        declare(
            "n_parallel",
            1,
            types=int,
            desc="Number of parallel samples to compute using qEI criterion",
        )
        declare(
            "qEI",
            "KBLB",
            types=str,
            values=["KB", "KBLB", "KBUB", "KBRand", "CLmin"],
            desc="Approximated q-EI maximization strategy",
        )
        declare(
            "evaluator",
            default=Evaluator(),
            types=Evaluator,
            desc="Object used to run function fun to optimize at x points (nsamples, nxdim)",
        )
        declare(
            "n_doe",
            None,
            types=int,
            desc="Number of points of the initial LHS doe, only used if xdoe is not given",
        )
        declare("xdoe", None, types=np.ndarray, desc="Initial doe inputs")
        declare("ydoe", None, types=np.ndarray, desc="Initial doe outputs")
        declare("verbose", False, types=bool, desc="Print computation information")
        declare(
            "enable_tunneling",
            False,
            types=bool,
            desc="Enable the penalization of points that have been already evaluated in EI criterion",
        )
        declare(
            "is_ri",
            False,
            types=bool,
            desc="Enable to re interpolate the variance for training points",
        )
        declare(
            "surrogate",
            KRG(print_global=False),
            types=(KRG, KPLS, KPLSK, GEKPLS, MGP, GPX),
            desc="SMT kriging-based surrogate model used internaly",
        )
        self.options.declare(
            "random_state",
            types=(type(None), int, np.random.RandomState),
            desc="Numpy RandomState object or seed number which controls random draws",
        )

    def optimize(self, fun):
        """
        Optimizes fun

        Parameters
        ----------

        fun: function to optimize: ndarray[n, nx] or ndarray[n] -> ndarray[n, 1]

        Returns
        -------

        [nx, 1]: x optimum
        [1, 1]: y optimum
        int: index of optimum in data arrays
        [ndoe + n_iter, nx]: coord-x data
        [ndoe + n_iter, 1]: coord-y data
        """
        x_data, y_data = self._setup_optimizer(fun)
        n_iter = self.options["n_iter"]
        n_parallel = self.options["n_parallel"]

        for k in range(n_iter):
            start_time = time.time()
            # Virtual enrichement loop
            for p in range(n_parallel):
                # find next best x-coord point to evaluate
                x_et_k, success = self._find_best_point(
                    x_data, y_data, self.options["enable_tunneling"]
                )
                if not success:
                    self.log(
                        "Internal optimization failed at EGO iter = {}.{}".format(k, p)
                    )
                    break
                elif success:
                    self.log(
                        "Internal optimization succeeded at EGO iter = {}.{}".format(
                            k, p
                        )
                    )
                # Set temporaly the y-coord point based on the kriging prediction
                x_et_k = np.atleast_2d(x_et_k)
                if self.mixint:
                    x_et_k, _ = self.design_space.correct_get_acting(x_et_k)
                y_et_k = self._get_virtual_point(x_et_k, y_data)

                # Update y_data with predicted value
                y_data = y_data.reshape(y_data.shape[0], self.gpr.ny)
                y_data = np.vstack((y_data, y_et_k))
                x_data = np.atleast_2d(np.append(x_data, x_et_k, axis=0))

            # Compute the real values of y_data
            x_to_compute = np.atleast_2d(x_data[-n_parallel:])
            y = self._evaluator.run(fun, x_to_compute, self.design_space)
            y_data[-n_parallel:] = y
            end_time = time.time()
            iteration_time = end_time - start_time
            if self.options["verbose"]:
                print(f"iteration {k + 1} took {iteration_time:.2f} seconds")
        # Find the optimal point
        ind_best = np.argmin(y_data if y_data.ndim == 1 else y_data[:, 0])
        x_opt = x_data[ind_best]
        y_opt = y_data[ind_best]
        return x_opt, y_opt, ind_best, x_data, y_data

    def log(self, msg):
        if self.options["verbose"]:
            print(msg)

    def EI(self, points, enable_tunneling=False, x_data=None):
        """Expected improvement"""
        y_data = np.atleast_2d(self.gpr.training_points[None][0][1])
        f_min = y_data[np.argmin(y_data[:, 0])]
        pred = self.gpr.predict_values(points)
        is_ri = self.options["is_ri"]

        # Check to apply a reinterpolation only when it's possible
        if isinstance(self.gpr, KRG) and is_ri:
            sig = np.sqrt(self.gpr.predict_variances(points, is_ri=True))
        else:
            sig = np.sqrt(self.gpr.predict_variances(points))

        # initialization good format (array or scalar)
        args0 = (f_min - pred) * 0.0
        args1 = (f_min - pred) * 0.0

        if sig.size == 1 and np.abs(sig) > 1e-12:
            args0 = (f_min - pred) / sig
            args1 = (f_min - pred) * norm.cdf(args0)
        elif sig.size > 1:
            for i, sigma in enumerate(list(sig.T[0])):
                if np.abs(sigma) > 1e-12:
                    args0[i][0] = (f_min[0] - pred[i][0]) / sigma
                    args1[i][0] = (f_min[0] - pred[i][0]) * norm.cdf(args0[i][0])
        if (
            sig.size == 1 and np.abs(sig) < 1e-12
        ):  # can be use only if one point is computed
            return 0.0
        args2 = sig * norm.pdf(args0)
        ei = args1 + args2
        # penalize the points already evaluated with tunneling
        if enable_tunneling:
            for i in range(len(points)):
                p = np.atleast_2d(points[i])
                EIp = self.EI(p, enable_tunneling=False)
                for x in x_data:
                    x = np.atleast_2d(x)
                    # if np.abs(p-x)<1:
                    # ei[i]=ei[i]*np.reciprocal(1+100*np.exp(-np.reciprocal(1-np.square(p-x))))
                    pena = (EIp - self.EI(x, enable_tunneling=False)) / (
                        1e-9 + np.power(np.linalg.norm(p - x), 4)
                    )
                    if pena > 0:
                        ei[i] = ei[i] - pena
                    ei[i] = max(ei[i], 0)
        return ei

    def SBO(self, point):
        """Surrogate based optimization: min the surrogate model by suing the mean mu"""
        res = self.gpr.predict_values(point)
        return res

    def LCB(self, point):
        """Lower confidence bound optimization: minimize by using mu - 3*sigma"""
        pred = self.gpr.predict_values(point)
        var = self.gpr.predict_variances(point)
        res = pred - 3.0 * np.sqrt(var)
        return res

    def _setup_optimizer(self, fun):
        """
        Instanciate internal surrogate used for optimization
        and setup function evaluator wrt options

        Parameters
        ----------

        fun: function to optimize: ndarray[n, nx] or ndarray[n] -> ndarray[n, 1]

        Returns
        -------

        ndarray: initial coord-x doe
        ndarray: initial coord-y doe = fun(xdoe)

        """
        # Set the model
        self.gpr = self.options["surrogate"]
        if "is_ri" in self.gpr.options:
            self.gpr.options["is_ri"] = self.options["is_ri"]
        self.design_space: BaseDesignSpace = self.gpr.design_space
        if isinstance(self.design_space, DesignSpace):
            self.design_space.seed = self.options["random_state"]

        # Handle mixed integer optimization
        is_continuous = self.design_space.is_all_cont
        if not is_continuous:
            self.categorical_kernel = self.gpr.options["categorical_kernel"]
            self.mixint = MixedIntegerContext(
                self.design_space,
                work_in_folded_space=True,
            )

            underlying_gpr = self.gpr
            self.gpr = self.mixint.build_kriging_model(self.gpr)

            self.categorical_kernel = underlying_gpr.options["categorical_kernel"]
            self.mixint = MixedIntegerContext(
                self.design_space,
                work_in_folded_space=True,
            )
            self._sampling = self.mixint.build_sampling_method(
                random_state=self.options["random_state"],
            )

        else:
            self.mixint = None
            sampling = MixedIntegerSamplingMethod(
                LHS,
                self.design_space,
                criterion="ese",
                random_state=self.options["random_state"],
            )
            self._sampling = lambda n: sampling(n)

            self.categorical_kernel = None

        # Build DOE
        self._evaluator = self.options["evaluator"]
        xdoe = self.options["xdoe"]
        if xdoe is None:
            self.log("Build initial DOE with LHS")
            n_doe = self.options["n_doe"]
            x_doe = self._sampling(n_doe)
        else:
            self.log("Initial DOE given")
            x_doe = np.atleast_2d(xdoe)

        ydoe = self.options["ydoe"]
        if ydoe is None:
            y_doe = self._evaluator.run(fun, x_doe, self.design_space)
        else:  # to save time if y_doe is already given to EGO
            y_doe = ydoe

        return x_doe, y_doe

    def _train_gpr(self, x_data, y_data):
        self.gpr.set_training_values(x_data, y_data)
        if self.gpr.supports["training_derivatives"]:
            for kx in range(self.gpr.nx):
                self.gpr.set_training_derivatives(
                    x_data, y_data[:, 1 + kx].reshape((y_data.shape[0], 1)), kx
                )
        self.gpr.train()

    def _find_best_point(self, x_data=None, y_data=None, enable_tunneling=False):
        """
        Function that analyse a set of x_data and y_data and give back the
        more interesting point to evaluates according to the selected criterion

        Parameters
        ----------

        x_data: ndarray(n_points, nx)
        y_data: ndarray(n_points, 1)

        Returns
        -------

        ndarray(nx, 1): the next best point to evaluate
        boolean: success flag

        """
        self._train_gpr(x_data, y_data)

        criterion = self.options["criterion"]
        n_start = self.options["n_start"]
        n_max_optim = self.options["n_max_optim"]
        method = "SLSQP"
        options = {"maxiter": 200}
        if self.mixint:
            bounds = self.design_space.get_num_bounds()
            cons = []
            for j in range(len(bounds)):
                lower, upper = bounds[j]
                lo = {"type": "ineq", "fun": lambda x, lb=lower, i=j: x[i] - lb}
                up = {"type": "ineq", "fun": lambda x, ub=upper, i=j: ub - x[i]}
                cons.append(lo)
                cons.append(up)
            bounds = None
            options = {"maxiter": 300}
        else:
            bounds = self.design_space.get_num_bounds()
            cons = ()

        if criterion == "EI":
            self.obj_k = lambda x: -self.EI(np.atleast_2d(x), enable_tunneling, x_data)
        elif criterion == "SBO":
            self.obj_k = lambda x: self.SBO(np.atleast_2d(x))
        elif criterion == "LCB":
            self.obj_k = lambda x: self.LCB(np.atleast_2d(x))

        success = False
        n_optim = 1  # in order to have some success optimizations with SLSQP
        while not success and n_optim <= n_max_optim:
            opt_all = []
            x_start = self._sampling(n_start)
            for ii in range(n_start):
                try:
                    opt_all.append(
                        minimize(
                            lambda x: float(np.array(self.obj_k(x)).flat[0]),
                            x_start[ii, :],
                            method=method,
                            bounds=bounds,
                            constraints=cons,
                            options=options,
                        )
                    )

                except ValueError:  # in case "x0 violates bound constraints" error
                    print("warning: `x0` violates bound constraints")
                    print("x0={}".format(x_start[ii, :]))
                    print("bounds={}".format(bounds))
                    opt_all.append({"success": False})

            opt_all = np.asarray(opt_all)
            for opt_i in opt_all:
                if (
                    opt_i["message"]
                    == "Maximum number of function evaluations has been exceeded."
                ):
                    opt_i["success"] = True
            opt_success = opt_all[[opt_i["success"] for opt_i in opt_all]]
            obj_success = np.array([opt_i["fun"] for opt_i in opt_success])
            success = obj_success.size != 0
            if not success:
                self.log("New start point for the internal optimization")
                n_optim += 1
        if n_optim >= n_max_optim:
            # self.log("Internal optimization failed at EGO iter = {}".format(k))
            return np.atleast_2d(0), False
        ind_min = np.argmin(obj_success)
        opt = opt_success[ind_min]
        x_et_k = np.atleast_2d(opt["x"])

        return x_et_k, True

    def _get_virtual_point(self, x, y_data):
        """
        Depending on the qEI attribute return a predicted value at given point x

        Parameters
        ----------

        x: ndarray(1, 1) the x-coord point where to forecast the y-coord virtual point
        y_data: current y evaluation list only used when qEI is CLmin

        Returns
        -------

        ndarray(1, 1): the so-called virtual y-coord point

        """
        qEI = self.options["qEI"]

        if qEI == "CLmin":
            return np.min(y_data)

        if qEI == "KB":
            return self.gpr.predict_values(x)
        if qEI == "KBUB":
            conf = 3.0

        if qEI == "KBLB":
            conf = -3.0

        if qEI == "KBRand":
            conf = np.random.randn()
        pred = self.gpr.predict_values(x)
        var = self.gpr.predict_variances(x)

        return pred + conf * np.sqrt(var)<|MERGE_RESOLUTION|>--- conflicted
+++ resolved
@@ -7,10 +7,7 @@
 
 import time
 from types import FunctionType
-<<<<<<< HEAD
-=======
 from typing import Optional
->>>>>>> 88654b9e
 
 import numpy as np
 from scipy.optimize import minimize

--- conflicted
+++ resolved
@@ -13,11 +13,8 @@
 from smt.utils.kriging_utils import constant, linear, quadratic
 from smt.utils.kriging_utils import (
     squar_exp,
-<<<<<<< HEAD
+    abs_exp,
     act_exp,
-=======
-    abs_exp,
->>>>>>> edd4d2b8
     standardization,
     cross_distances,
     matern52,
@@ -26,13 +23,9 @@
 
 from scipy.stats import multivariate_normal as m_norm
 
-<<<<<<< HEAD
-import time
 
 # TODO : compute variance derivatives
 
-=======
->>>>>>> edd4d2b8
 
 class KrgBased(SurrogateModel):
 
@@ -65,7 +58,6 @@
         declare(
             "theta0", [1e-2], types=(list, np.ndarray), desc="Initial hyperparameters"
         )
-<<<<<<< HEAD
         declare(
             "hyper_opt",
             "Cobyla",
@@ -73,9 +65,6 @@
             desc="optimiseur for Hyperparameters optimisation",
         )
         declare("noise", 0.0, types=float, desc="Noise in kriging")
-=======
-
->>>>>>> edd4d2b8
         self.name = "KrigingBased"
         self.best_iteration_fail = None
         self.nb_ill_matrix = 5
@@ -104,20 +93,12 @@
         ) = standardization(X, y)
 
         # Calculate matrix of distances D between samples
-<<<<<<< HEAD
         D, self.ij = cross_distances(self.X_norma)
         if np.min(np.sum(np.abs(D), axis=1)) == 0.0:
-            raise Exception("Multiple input features cannot have the same value.")
-
-=======
-        D, self.ij = l1_cross_distances(self.X_norma)
-        ###
-        if np.min(np.sum(D, axis=1)) == 0.0:
             print(
                 "Warning: multiple x input features have the same value (at least same row twice)."
             )
         ####
->>>>>>> edd4d2b8
         # Regression matrix and parameters
         self.F = self._regression_types[self.options["poly"]](self.X_norma)
         n_samples_F = self.F.shape[0]
@@ -143,7 +124,6 @@
         #     del self.y_norma, self.D
 
     def _train(self):
-<<<<<<< HEAD
         """
         Train the model
         """
@@ -151,10 +131,6 @@
 
         self._new_train()
 
-=======
-        self._new_train()
-
->>>>>>> edd4d2b8
     def _reduced_likelihood_function(self, theta):
         """
         This function determines the BLUP parameters and evaluates the reduced
@@ -803,16 +779,12 @@
                 best_optimal_rlf_value,
                 best_optimal_par,
                 constraints,
-<<<<<<< HEAD
             ) = (
                 [],
                 [],
                 [],
                 [],
             )
-=======
-            ) = ([], [], [], [])
->>>>>>> edd4d2b8
 
             bounds_hyp = []
 
@@ -844,11 +816,7 @@
             k, incr, stop, best_optimal_rlf_value = 0, 0, 1, -1e20
             while k < stop:
                 # Use specified starting point as first guess
-<<<<<<< HEAD
-=======
-                theta0 = self.options["theta0"]
->>>>>>> edd4d2b8
-                if self.name in ["MFK", "MFKPLS", "MFKPLSK"]:
+                if self.name in ["MFK", "MFKPLS", "MFKPLSK"]:                   
                     if self.options["eval_noise"]:
                         theta0 = np.concatenate(
                             [theta0, np.log10(np.array([self.options["noise0"]]))]
@@ -987,15 +955,12 @@
                         print("fmin_cobyla failed but the best value is retained")
 
             if "KPLSK" in self.name:
-<<<<<<< HEAD
-=======
                 if self.name == "MFKPLSK" and self.options["eval_noise"]:
                     # best_optimal_theta contains [theta, noise] if eval_noise = True
                     theta = best_optimal_theta[:-1]
                 else:
                     # best_optimal_theta contains [theta] if eval_noise = False
                     theta = best_optimal_theta
->>>>>>> edd4d2b8
 
                 if exit_function:
                     return best_optimal_rlf_value, best_optimal_par, best_optimal_theta

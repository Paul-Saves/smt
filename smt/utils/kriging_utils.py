--- conflicted
+++ resolved
@@ -237,11 +237,7 @@
     return x[:, np.logical_not(cat_features)], cat_features
 
 
-<<<<<<< HEAD
 def gower_componentwise_distances(X, xlimits, y=None, xtypes=None, xroles=None):
-=======
-def gower_componentwise_distances(X, xlimits, y=None, xtypes=None):
->>>>>>> 5bbdfa06
     """
     Computes the nonzero Gower-distances componentwise between the vectors
     in X.
@@ -307,7 +303,6 @@
     lim = np.array(xlimits, dtype=object)[np.logical_not(cat_features)]
     lb = np.zeros(np.shape(lim)[0])
     ub = np.ones(np.shape(lim)[0])
-<<<<<<< HEAD
     maxmetanum = 1
     if np.shape(lim)[0] > 0:
         for k, i in enumerate(lim):
@@ -316,13 +311,6 @@
                 ub[k] = i[-1]
             else:
                 maxmetanum = i[-1]
-
-=======
-    if np.shape(lim)[0] > 0:
-        for k, i in enumerate(lim):
-            lb[k] = i[0]
-            ub[k] = i[-1]
->>>>>>> 5bbdfa06
         Z_offset = lb
         Z_max = ub
         Z_scale = Z_max - Z_offset
@@ -342,10 +330,7 @@
     Y_num = Z_num[
         y_index,
     ]
-<<<<<<< HEAD
-=======
-
->>>>>>> 5bbdfa06
+
     X_norma = np.copy(X)
     Y_norma = np.copy(Y)
     X_norma[:, np.logical_not(cat_features)] = X_num
@@ -394,7 +379,6 @@
         if y is None:
             k2max = ny_samples - k1 - 1
             ll_0 = ll_1
-<<<<<<< HEAD
             ll_1 = ll_0 + nx_samples - k1 - 1
             ij[ll_0:ll_1, 0] = k1
             ij[ll_0:ll_1, 1] = np.arange(k1 + 1, nx_samples)
@@ -448,38 +432,6 @@
 
                 D_num[indD] = abs_delta
                 indD += 1
-=======
-            ll_1 = ll_0 + n_samples - k - 1
-            ij[ll_0:ll_1, 0] = k
-            ij[ll_0:ll_1, 1] = np.arange(k + 1, n_samples)
-            abs_delta = np.abs(X_num[k] - Y_num[(k + 1) : n_samples])
-            D_num[ll_0:ll_1] = abs_delta
-
-        n_samples, n_features = X_cat.shape
-        n_nonzero_cross_dist = n_samples * (n_samples - 1) // 2
-        D_cat = np.zeros((n_nonzero_cross_dist, n_features))
-        ll_1 = 0
-
-        for k in range(n_samples - 1):
-            ll_0 = ll_1
-            ll_1 = ll_0 + n_samples - k - 1
-            D_cat[ll_0:ll_1] = np.where(
-                X_cat[k] == Y_cat[(k + 1) : n_samples],
-                np.zeros_like(X_cat[k]),
-                np.ones_like(X_cat[k]),
-            )
-
-        D = np.concatenate((D_cat, D_num), axis=1) * 0
-        D[:, np.logical_not(cat_features)] = D_num
-        D[:, cat_features] = D_cat
-
-        return D, ij.astype(np.int32), X_cont
-    else:
-        D = X_norma[:, np.newaxis, :] - Y_norma[np.newaxis, :, :]
-        D = D.reshape((-1, X.shape[1]))
-        D = np.abs(D)
-        D[:, cat_features] = D[:, cat_features] > 0.5
->>>>>>> 5bbdfa06
 
     D = np.concatenate((D_cat, D_num), axis=1) * 0
     D[:, np.logical_not(cat_features)] = D_num

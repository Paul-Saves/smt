# -*- coding: utf-8 -*-
"""
Created on Fri May 04 10:26:49 2018

@author: Mostafa Meliani <melimostafa@gmail.com>
Multi-Fidelity co-Kriging: recursive formulation with autoregressive model of
order 1 (AR1)
"""

<<<<<<< HEAD
from __future__ import division
=======
>>>>>>> edd4d2b8
from sys import exit
import copy
from types import FunctionType
import numpy as np
from sklearn.metrics.pairwise import manhattan_distances
from scipy.linalg import solve_triangular
from scipy import linalg
from scipy.spatial.distance import cdist
from smt.surrogate_models.krg_based import KrgBased
from smt.sampling_methods import LHS
from smt.utils.kriging_utils import (
    cross_distances,
    componentwise_distance,
    standardization,
    differences,
)
<<<<<<< HEAD
from sys import exit
=======
>>>>>>> edd4d2b8


class NestedLHS(object):
    def __init__(self, nlevel, xlimits):
        """
        Constructor where values of options can be passed in.
<<<<<<< HEAD

        Parameters
        ----------
        nlevel : integer.
            The number of design of experiments to be built

=======

        Parameters
        ----------
        nlevel : integer.
            The number of design of experiments to be built

>>>>>>> edd4d2b8
        xlimits : ndarray
            The interval of the domain in each dimension with shape (nx, 2)

        """
        self.nlevel = nlevel
        self.xlimits = xlimits

    def __call__(self, nb_samples_hifi):
        """
        Builds nlevel nested design of experiments of dimension dim and size n_samples.
        Each doe sis built with the optmized lhs procedure.
        Builds the highest level first; nested properties are ensured by deleting
        the nearest neighbours in lower levels of fidelity.

        Parameters
        ----------

        nb_samples_hifi: The number of samples of the highest fidelity model.
            nb_samples_fi(n-1) = 2 * nb_samples_fi(n)


        Returns
        ------

        list of length nlevel of design of experiemnts from low to high fidelity level.
        """
        nt = []
        for i in range(self.nlevel, 0, -1):
            nt.append(pow(2, i - 1) * nb_samples_hifi)

        if len(nt) != self.nlevel:
            raise ValueError("nt must be a list of nlevel elements")
        if np.allclose(np.sort(nt)[::-1], nt) == False:
            raise ValueError("nt must be a list of decreasing integers")

        doe = []
        p0 = LHS(xlimits=self.xlimits, criterion="ese")
        doe.append(p0(nt[0]))

        for i in range(1, self.nlevel):
            p = LHS(xlimits=self.xlimits, criterion="ese")
            doe.append(p(nt[i]))

        for i in range(1, self.nlevel)[::-1]:
            ind = []
            d = cdist(doe[i], doe[i - 1], "euclidean")
            for j in range(doe[i].shape[0]):
                dj = np.sort(d[j, :])
                k = dj[0]
                l = (np.where(d[j, :] == k))[0][0]
                m = 0
                while l in ind:
                    m = m + 1
                    k = dj[m]
                    l = (np.where(d[j, :] == k))[0][0]
                ind.append(l)

            doe[i - 1] = np.delete(doe[i - 1], ind, axis=0)
            doe[i - 1] = np.vstack((doe[i - 1], doe[i]))
        return doe


class MFK(KrgBased):
    def _initialize(self):
        super(MFK, self)._initialize()
        declare = self.options.declare

        declare(
            "rho_regr",
            "constant",
            values=("constant", "linear", "quadratic"),
            desc="Regression function type for rho",
        )
        declare("theta0", types=(list, np.ndarray), desc="Initial hyperparameters")
        declare(
            "optim_var",
            False,
            types=bool,
            values=(True, False),
            desc="Turning this option to True, forces variance to zero at HF samples ",
        )
        declare(
            "eval_noise",
            False,
            types=bool,
            values=(True, False),
            desc="noise evaluation flag",
        )
        declare("noise0", 1e-6, types=float, desc="Initial noise hyperparameter")
        self.name = "MFK"

    def _check_list_structure(self, X, y):
        """
        checks if the data structure is compatible with MFK.
        sets class attributes such as (number of levels of Fidelity, training points in each level, ...)
        
        Arguments :
        X : list of arrays, each array corresponds to a fidelity level. starts from lowest to highest
        y : same as X 
        """

        if type(X) is not list:
            nlevel = 1
            X = [X]
        else:
            nlevel = len(X)

        if type(y) is not list:
            y = [y]

        if len(X) != len(y):
            raise ValueError("X and y must have the same length.")

        n_samples = np.zeros(nlevel, dtype=int)
        n_features = np.zeros(nlevel, dtype=int)
        n_samples_y = np.zeros(nlevel, dtype=int)
        for i in range(nlevel):
            n_samples[i], n_features[i] = X[i].shape
            if i > 1 and n_features[i] != n_features[i - 1]:
                raise ValueError("All X must have the same number of columns.")
            y[i] = np.asarray(y[i]).ravel()[:, np.newaxis]
            n_samples_y[i] = y[i].shape[0]
            if n_samples[i] != n_samples_y[i]:
                raise ValueError("X and y must have the same number of rows.")

        self.nx = n_features[0]
        self.nt_all = n_samples
        self.nlvl = nlevel
        self.ny = y[0].shape[1]
        self.X = X[:]
        self.y = y[:]

    def _new_train(self):
        """
        Overrides KrgBased implementation
        Trains the Multi-Fidelity model
        """

        xt = []
        yt = []
        i = 0
        while self.training_points.get(i, None) is not None:
            xt.append(self.training_points[i][0][0])
            yt.append(self.training_points[i][0][1])
            i = i + 1
        xt.append(self.training_points[None][0][0])
        yt.append(self.training_points[None][0][1])

        self._check_list_structure(xt, yt)
        self._check_param()
        X = self.X
        y = self.y

        _, _, self.X_mean, self.y_mean, self.X_std, self.y_std = standardization(
            np.concatenate(xt, axis=0), np.concatenate(yt, axis=0)
        )

        nlevel = self.nlvl
        n_samples = self.nt_all

        # initialize lists
        self.noise = nlevel * [0]
        self.D_all = nlevel * [0]
        self.F_all = nlevel * [0]
        self.p_all = nlevel * [0]
        self.q_all = nlevel * [0]
        self.optimal_rlf_value = nlevel * [0]
        self.optimal_par = nlevel * [{}]
        self.optimal_theta = nlevel * [0]
        self.X_norma_all = [(x - self.X_mean) / self.X_std for x in X]
        self.y_norma_all = [(f - self.y_mean) / self.y_std for f in y]

        for lvl in range(nlevel):
            self.X_norma = self.X_norma_all[lvl]
            self.y_norma = self.y_norma_all[lvl]
            # Calculate matrix of distances D between samples
            self.D_all[lvl] = cross_distances(self.X_norma)

            # Regression matrix and parameters
            self.F_all[lvl] = self._regression_types[self.options["poly"]](self.X_norma)
            self.p_all[lvl] = self.F_all[lvl].shape[1]

            # Concatenate the autoregressive part for levels > 0
            if lvl > 0:
                F_rho = self._regression_types[self.options["rho_regr"]](self.X_norma)
                self.q_all[lvl] = F_rho.shape[1]
                self.F_all[lvl] = np.hstack(
                    (
                        F_rho
                        * np.dot(
                            self._predict_intermediate_values(
                                self.X_norma, lvl, descale=False
                            ),
                            np.ones((1, self.q_all[lvl])),
                        ),
                        self.F_all[lvl],
                    )
                )
            else:
                self.q_all[lvl] = 0

            n_samples_F_i = self.F_all[lvl].shape[0]

            if n_samples_F_i != n_samples[lvl]:
                raise Exception(
                    "Number of rows in F and X do not match. Most "
                    "likely something is going wrong with the "
                    "regression model."
                )

            if int(self.p_all[lvl] + self.q_all[lvl]) >= n_samples_F_i:
                raise Exception(
                    (
                        "Ordinary least squares problem is undetermined "
                        "n_samples=%d must be greater than the regression"
                        " model size p+q=%d."
                    )
                    % (n_samples[i], self.p_all[lvl] + self.q_all[lvl])
                )

            # Determine Gaussian Process model parameters
            self.F = self.F_all[lvl]
            D, self.ij = self.D_all[lvl]
            self._lvl = lvl
            self.nt = self.nt_all[lvl]
            self.q = self.q_all[lvl]
            self.p = self.p_all[lvl]
            (
                self.optimal_rlf_value[lvl],
                self.optimal_par[lvl],
                self.optimal_theta[lvl],
            ) = self._optimize_hyperparam(D)
            if self.options["eval_noise"]:
                tmp_list = self.optimal_theta[lvl]
                self.optimal_theta[lvl] = tmp_list[:-1]
                self.noise[lvl] = tmp_list[-1]
            del self.y_norma, self.D

        if self.options["eval_noise"] and self.options["optim_var"]:
            for lvl in range(self.nlvl - 1):
                self.set_training_values(
                    X[lvl], self._predict_intermediate_values(X[lvl], lvl + 1), name=lvl
                )
            self.set_training_values(
                X[-1], self._predict_intermediate_values(X[-1], self.nlvl)
            )
            self.options["eval_noise"] = False
            self._new_train()

    def _componentwise_distance(self, dx, opt=0):
        d = componentwise_distance(dx, self.options["corr"], self.nx)
        return d

    def _predict_intermediate_values(self, X, lvl, descale=True):
        """
        Evaluates the model at a set of points.
        Used for training the model at level lvl.
        Allows to relax the order problem.

        Arguments
        ---------
        x : np.ndarray [n_evals, dim]
            Evaluation point input variable values
        lvl : level at which the prediction is made

        Returns
        -------
        y : np.ndarray
            Evaluation point output variable values
        """
        n_eval, _ = X.shape
        #        if n_features_X != self.n_features:
        #            raise ValueError("Design must be an array of n_features columns.")

        # Calculate kriging mean and variance at level 0
        mu = np.zeros((n_eval, lvl))
        #        if self.normalize:
        if descale:
            X = (X - self.X_mean) / self.X_std
        ##                X = (X - self.X_mean[0]) / self.X_std[0]
        f = self._regression_types[self.options["poly"]](X)
        f0 = self._regression_types[self.options["poly"]](X)
        dx = differences(X, Y=self.X_norma_all[0])
        d = self._componentwise_distance(dx)
        # Get regression function and correlation
        F = self.F_all[0]
        C = self.optimal_par[0]["C"]

        beta = self.optimal_par[0]["beta"]
        Ft = solve_triangular(C, F, lower=True)
        yt = solve_triangular(C, self.y_norma_all[0], lower=True)
        r_ = self._correlation_types[self.options["corr"]](
            self.optimal_theta[0], d
        ).reshape(n_eval, self.nt_all[0])
        gamma = self.optimal_par[0]["gamma"]

        # Scaled predictor
        mu[:, 0] = (np.dot(f, beta) + np.dot(r_, gamma)).ravel()

        # Calculate recursively kriging mean and variance at level i
        for i in range(1, lvl):
            F = self.F_all[i]
            C = self.optimal_par[i]["C"]
            g = self._regression_types[self.options["rho_regr"]](X)
            dx = differences(X, Y=self.X_norma_all[i])
            d = self._componentwise_distance(dx)
            r_ = self._correlation_types[self.options["corr"]](
                self.optimal_theta[i], d
            ).reshape(n_eval, self.nt_all[i])
            f = np.vstack((g.T * mu[:, i - 1], f0.T))
            Ft = solve_triangular(C, F, lower=True)
            yt = solve_triangular(C, self.y_norma_all[i], lower=True)
            beta = self.optimal_par[i]["beta"]
            gamma = self.optimal_par[i]["gamma"]
            # scaled predictor
            mu[:, i] = (np.dot(f.T, beta) + np.dot(r_, gamma)).ravel()

        # scaled predictor
        if descale:
            mu = mu * self.y_std + self.y_mean

        return mu[:, -1].reshape((n_eval, 1))

    def _predict_values(self, X):
        """
        Evaluates the model at a set of points.

        Arguments
        ---------
        x : np.ndarray [n_evals, dim]
            Evaluation point input variable values

        Returns
        -------
        y : np.ndarray
            Evaluation point output variable values
        """

        return self._predict_intermediate_values(X, self.nlvl)

    def _predict_variances(self, X):
        """
        Evaluates the model at a set of points.

        Arguments
        ---------
        x : np.ndarray [n_evals, dim]
            Evaluation point input variable values

        Returns
        -------
        y : np.ndarray
            Evaluation point output variable values
        """
        return self.predict_variances_all_levels(X)[0][:, -1]

    def predict_variances_all_levels(self, X):
        """
        Evaluates the model at a set of points.

        Arguments
        ---------
        x : np.ndarray [n_evals, dim]
            Evaluation point input variable values

        Returns
        -------
        y : np.ndarray
            Evaluation point output variable values
        """
        # Initialization X = atleast_2d(X)
        nlevel = self.nlvl
        sigma2_rhos = []
        n_eval, n_features_X = X.shape
        #        if n_features_X != self.n_features:
        #            raise ValueError("Design must be an array of n_features columns.")
        X = (X - self.X_mean) / self.X_std
        # Calculate kriging mean and variance at level 0
        mu = np.zeros((n_eval, nlevel))
        #        if self.normalize:
        f = self._regression_types[self.options["poly"]](X)
        f0 = self._regression_types[self.options["poly"]](X)
        dx = differences(X, Y=self.X_norma_all[0])
        d = self._componentwise_distance(dx)
        # Get regression function and correlation
        F = self.F_all[0]
        C = self.optimal_par[0]["C"]

        beta = self.optimal_par[0]["beta"]
        Ft = solve_triangular(C, F, lower=True)
        yt = solve_triangular(C, self.y_norma_all[0], lower=True)
        r_ = self._correlation_types[self.options["corr"]](
            self.optimal_theta[0], d
        ).reshape(n_eval, self.nt_all[0])
        gamma = self.optimal_par[0]["gamma"]

        # Scaled predictor
        mu[:, 0] = (np.dot(f, beta) + np.dot(r_, gamma)).ravel()

        self.sigma2_rho = nlevel * [None]
        MSE = np.zeros((n_eval, nlevel))
        r_t = solve_triangular(C, r_.T, lower=True)
        G = self.optimal_par[0]["G"]

        u_ = solve_triangular(G.T, f.T - np.dot(Ft.T, r_t), lower=True)
        sigma2 = self.optimal_par[0]["sigma2"] / self.y_std ** 2
        MSE[:, 0] = sigma2 * (
            1 + self.noise[0] - (r_t ** 2).sum(axis=0) + (u_ ** 2).sum(axis=0)
        )

        # Calculate recursively kriging variance at level i
        for i in range(1, nlevel):
            F = self.F_all[i]
            C = self.optimal_par[i]["C"]
            g = self._regression_types[self.options["rho_regr"]](X)
            dx = differences(X, Y=self.X_norma_all[i])
            d = self._componentwise_distance(dx)
            r_ = self._correlation_types[self.options["corr"]](
                self.optimal_theta[i], d
            ).reshape(n_eval, self.nt_all[i])
            f = np.vstack((g.T * mu[:, i - 1], f0.T))

            Ft = solve_triangular(C, F, lower=True)
            yt = solve_triangular(C, self.y_norma_all[i], lower=True)
            r_t = solve_triangular(C, r_.T, lower=True)
            G = self.optimal_par[i]["G"]
            beta = self.optimal_par[i]["beta"]

            # scaled predictor
            sigma2 = self.optimal_par[i]["sigma2"] / self.y_std ** 2
            q = self.q_all[i]
            u_ = solve_triangular(G.T, f - np.dot(Ft.T, r_t), lower=True)
            sigma2_rho = np.dot(
                g,
                sigma2 * linalg.inv(np.dot(G.T, G))[:q, :q]
                + np.dot(beta[:q], beta[:q].T),
            )
            sigma2_rho = (sigma2_rho * g).sum(axis=1)
            sigma2_rhos.append(sigma2_rho)

            MSE[:, i] = sigma2_rho * MSE[:, i - 1] + sigma2 * (
                1 + self.noise[i] - (r_t ** 2).sum(axis=0) + (u_ ** 2).sum(axis=0)
            )

        # scaled predictor
        MSE *= self.y_std ** 2

        return MSE, sigma2_rhos

    def _predict_derivatives(self, x, kx):
        """
        Evaluates the derivatives at a set of points.

        Arguments
        ---------
        x : np.ndarray [n_evals, dim]
            Evaluation point input variable values
        kx : int
            The 0-based index of the input variable with respect to which derivatives are desired.

        Returns
        -------
        y : np.ndarray*self.y_std/self.X_std[kx])
            Derivative values.
        """

        lvl = self.nlvl
        # Initialization

        n_eval, n_features_x = x.shape
        x = (x - self.X_mean) / self.X_std

        dy_dx = np.zeros((n_eval, lvl))

        if self.options["corr"] != "squar_exp":
            raise ValueError(
                "The derivative is only available for square exponential kernel"
            )
        if self.options["poly"] == "constant":
            df = np.zeros([n_eval, 1])
        elif self.options["poly"] == "linear":
            df = np.zeros((n_eval, self.nx + 1))
            df[:, 1:] = 1
        else:
            raise ValueError(
                "The derivative is only available for ordinary kriging or "
                + "universal kriging using a linear trend"
            )
        df0 = copy.deepcopy(df)
        if self.options["rho_regr"] != "constant":
            raise ValueError(
                "The derivative is only available for regression rho constant"
            )
        # Get pairwise componentwise L1-distances to the input training set
        dx = differences(x, Y=self.X_norma_all[0])
        d = self._componentwise_distance(dx)
        # Compute the correlation function
        r_ = self._correlation_types[self.options["corr"]](
            self.optimal_theta[0], d
        ).reshape(n_eval, self.nt_all[0])

        # Beta and gamma = R^-1(y-FBeta)
        beta = self.optimal_par[0]["beta"]
        gamma = self.optimal_par[0]["gamma"]

        df_dx = np.dot(df, beta)
        d_dx = x[:, kx].reshape((n_eval, 1)) - self.X_norma_all[0][:, kx].reshape(
            (1, self.nt_all[0])
        )
        theta = self.optimal_theta[0]

        dy_dx[:, 0] = np.ravel((df_dx - 2 * theta[kx] * np.dot(d_dx * r_, gamma)))

        # Calculate recursively derivative at level i
        for i in range(1, lvl):
            F = self.F_all[i]
            C = self.optimal_par[i]["C"]
            g = self._regression_types[self.options["rho_regr"]](x)
            dx = differences(x, Y=self.X_norma_all[i])
            d = self._componentwise_distance(dx)
            r_ = self._correlation_types[self.options["corr"]](
                self.optimal_theta[i], d
            ).reshape(n_eval, self.nt_all[i])
            df = np.vstack((g.T * dy_dx[:, i - 1], df0.T))

            Ft = solve_triangular(C, F, lower=True)
            yt = solve_triangular(C, self.y_norma_all[i], lower=True)
            beta = self.optimal_par[i]["beta"]
            gamma = self.optimal_par[i]["gamma"]

            df_dx = np.dot(df.T, beta)
            d_dx = x[:, kx].reshape((n_eval, 1)) - self.X_norma_all[i][:, kx].reshape(
                (1, self.nt_all[i])
            )
            theta = self.optimal_theta[i]
            # scaled predictor
            dy_dx[:, i] = np.ravel(df_dx - 2 * theta[kx] * np.dot(d_dx * r_, gamma))

        return dy_dx[:, -1] * self.y_std / self.X_std[kx]<|MERGE_RESOLUTION|>--- conflicted
+++ resolved
@@ -7,10 +7,9 @@
 order 1 (AR1)
 """
 
-<<<<<<< HEAD
-from __future__ import division
-=======
->>>>>>> edd4d2b8
+from sys import exit
+import copy
+from types import FunctionType
 from sys import exit
 import copy
 from types import FunctionType
@@ -27,31 +26,18 @@
     standardization,
     differences,
 )
-<<<<<<< HEAD
 from sys import exit
-=======
->>>>>>> edd4d2b8
-
 
 class NestedLHS(object):
     def __init__(self, nlevel, xlimits):
         """
         Constructor where values of options can be passed in.
-<<<<<<< HEAD
 
         Parameters
         ----------
         nlevel : integer.
             The number of design of experiments to be built
 
-=======
-
-        Parameters
-        ----------
-        nlevel : integer.
-            The number of design of experiments to be built
-
->>>>>>> edd4d2b8
         xlimits : ndarray
             The interval of the domain in each dimension with shape (nx, 2)
 

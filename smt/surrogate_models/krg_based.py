"""
Author: Dr. Mohamed Amine Bouhlel <mbouhlel@umich.edu>
Some functions are copied from gaussian_process submodule (Scikit-learn 0.14)
This package is distributed under New BSD license.
"""
import numpy as np
from scipy import linalg, optimize
from copy import deepcopy
import warnings

from smt.surrogate_models.surrogate_model import SurrogateModel
from smt.utils.kriging_utils import differences
from smt.utils.kriging_utils import constant, linear, quadratic
from smt.utils.kriging_utils import (
    squar_exp,
    abs_exp,
    act_exp,
    standardization,
    cross_distances,
    matern52,
    matern32,
    gower_componentwise_distances,
    componentwise_distance,
    compute_X_cont,
    cross_levels,
    matrix_data_corr,
    compute_n_param,
)
from scipy.stats import multivariate_normal as m_norm
from smt.sampling_methods import LHS

from smt.utils.kriging_utils import (
    HOMO_GAUSSIAN,
    HOMO_HYP,
    CONT_RELAX,
    GOWER_MAT,
)


class KrgBased(SurrogateModel):

    _regression_types = {"constant": constant, "linear": linear, "quadratic": quadratic}

    _correlation_types = {
        "abs_exp": abs_exp,
        "squar_exp": squar_exp,
        "act_exp": act_exp,
        "matern52": matern52,
        "matern32": matern32,
    }

    name = "KrigingBased"

    def _initialize(self):
        super(KrgBased, self)._initialize()
        declare = self.options.declare
        supports = self.supports
        declare(
            "poly",
            "constant",
            values=("constant", "linear", "quadratic"),
            desc="Regression function type",
            types=(str),
        )
        declare(
            "corr",
            "squar_exp",
            values=(
                "abs_exp",
                "squar_exp",
                "act_exp",
                "matern52",
                "matern32",
            ),
            desc="Correlation function type",
            types=(str),
        )
        declare(
            "categorical_kernel",
            None,
            types=str,
            values=[CONT_RELAX, GOWER_MAT, HOMO_GAUSSIAN, HOMO_HYP],
            desc="The kernel to use for categorical inputs. Only for non continuous Kriging",
        )

        declare(
            "xtypes",
            None,
            types=list,
            desc="x type specifications: either FLOAT for continuous, INT for integer "
            "or (ENUM n) for categorical dimension with n levels",
        )
        declare(
            "nugget",
            100.0 * np.finfo(np.double).eps,
            types=(float),
            desc="a jitter for numerical stability",
        )
        declare(
            "theta0", [1e-2], types=(list, np.ndarray), desc="Initial hyperparameters"
        )
        # In practice, in 1D and for X in [0,1], theta^{-2} in [1e-2,infty), i.e.
        # theta in (0,1e1], is a good choice to avoid overfitting. By standardising
        # X in R, X_norm = (X-X_mean)/X_std, then X_norm in [-1,1] if considering
        # one std intervals. This leads to theta in (0,2e1]
        declare(
            "theta_bounds",
            [1e-6, 2e1],
            types=(list, np.ndarray),
            desc="bounds for hyperparameters",
        )
        declare(
            "hyper_opt",
            "Cobyla",
            values=("Cobyla", "TNC"),
            desc="Optimiser for hyperparameters optimisation",
            types=(str),
        )
        declare(
            "eval_noise",
            False,
            types=bool,
            values=(True, False),
            desc="noise evaluation flag",
        )
        declare(
            "noise0",
            [0.0],
            types=(list, np.ndarray),
            desc="Initial noise hyperparameters",
        )
        declare(
            "noise_bounds",
            [100.0 * np.finfo(np.double).eps, 1e10],
            types=(list, np.ndarray),
            desc="bounds for noise hyperparameters",
        )
        declare(
            "use_het_noise",
            False,
            types=bool,
            values=(True, False),
            desc="heteroscedastic noise evaluation flag",
        )
        declare(
            "n_start",
            10,
            types=(int),
            desc="number of optimizer runs (multistart method)",
        )
        self.best_iteration_fail = None
        self.nb_ill_matrix = 5
        supports["derivatives"] = True
        supports["variances"] = True
        supports["variance_derivatives"] = True

    def _new_train(self):
        # Sampling points X and y
        X = self.training_points[None][0][0]
        y = self.training_points[None][0][1]

        # Compute PLS-coefficients (attr of self) and modified X and y (if GEKPLS is used)
        if self.name not in ["Kriging", "MGP"]:
            if self.options["categorical_kernel"] is None:
                X, y = self._compute_pls(X.copy(), y.copy())

        self._check_param()
        self.X_train = X

        if self.options["categorical_kernel"] is not None:
            D, self.ij, X = gower_componentwise_distances(
                X=X, xtypes=self.options["xtypes"],meta_distance=True
            )

            if self.options["categorical_kernel"] in [
                HOMO_GAUSSIAN,
                CONT_RELAX,
                GOWER_MAT,
                HOMO_HYP,
            ]:
                self.Lij, self.n_levels = cross_levels(
                    X=self.X_train, ij=self.ij, xtypes=self.options["xtypes"]
                )
                _, self.cat_features = compute_X_cont(
                    self.X_train, self.options["xtypes"]
                )
        # Center and scale X and y
        (
            self.X_norma,
            self.y_norma,
            self.X_offset,
            self.y_mean,
            self.X_scale,
            self.y_std,
        ) = standardization(X, y)

        if not self.options["eval_noise"]:
            self.optimal_noise = np.array(self.options["noise0"])
        elif self.options["use_het_noise"]:
            # hetGP works with unique design variables when noise variance are not given
            (
                self.X_norma,
                index_unique,
                nt_reps,
            ) = np.unique(self.X_norma, return_inverse=True, return_counts=True, axis=0)
            self.nt = self.X_norma.shape[0]

            # computing the mean of the output per unique design variable (see Binois et al., 2018)
            y_norma_unique = []
            for i in range(self.nt):
                y_norma_unique.append(np.mean(self.y_norma[index_unique == i]))
            # pointwise sensible estimates of the noise variances (see Ankenman et al., 2010)
            self.optimal_noise = self.options["noise0"] * np.ones(self.nt)
            for i in range(self.nt):
                diff = self.y_norma[index_unique == i] - y_norma_unique[i]
                if np.sum(diff**2) != 0.0:
                    self.optimal_noise[i] = np.std(diff, ddof=1) ** 2
            self.optimal_noise = self.optimal_noise / nt_reps
            self.y_norma = y_norma_unique
        if self.options["categorical_kernel"] is None:
            # Calculate matrix of distances D between samples
            D, self.ij = cross_distances(self.X_norma)

        if np.min(np.sum(np.abs(D), axis=1)) == 0.0:
            warnings.warn(
                "Warning: multiple x input features have the same value (at least same row twice)."
            )

        ####
        # Regression matrix and parameters
        self.F = self._regression_types[self.options["poly"]](self.X_norma)
        n_samples_F = self.F.shape[0]
        if self.F.ndim > 1:
            p = self.F.shape[1]
        else:
            p = 1
        self._check_F(n_samples_F, p)

        # Optimization
        (
            self.optimal_rlf_value,
            self.optimal_par,
            self.optimal_theta,
        ) = self._optimize_hyperparam(D)
<<<<<<< HEAD
        print(self.optimal_rlf_value)
=======
>>>>>>> 0db8ee3e
        if self.name in ["MGP"]:
            self._specific_train()
        else:
            if self.options["eval_noise"] and not self.options["use_het_noise"]:
                self.optimal_noise = self.optimal_theta[-1]
                self.optimal_theta = self.optimal_theta[:-1]
        # if self.name != "MGP":
        #     del self.y_norma, self.D

    def _train(self):
        """
        Train the model
        """
        # outputs['sol'] = self.sol

        self._new_train()

    def _reduced_likelihood_function(self, theta):
        """
        This function determines the BLUP parameters and evaluates the reduced
        likelihood function for the given autocorrelation parameters theta.
        Maximizing this function wrt the autocorrelation parameters theta is
        equivalent to maximizing the likelihood of the assumed joint Gaussian
        distribution of the observations y evaluated onto the design of
        experiments X.

        Parameters
        ----------
        theta: list(n_comp), optional
            - An array containing the autocorrelation parameters at which the
              Gaussian Process model parameters should be determined.

        Returns
        -------
        reduced_likelihood_function_value: real
            - The value of the reduced likelihood function associated to the
              given autocorrelation parameters theta.
        par: dict()
            - A dictionary containing the requested Gaussian Process model
              parameters:
            sigma2
            Gaussian Process variance.
            beta
            Generalized least-squares regression weights for
            Universal Kriging or for Ordinary Kriging.
            gamma
            Gaussian Process weights.
            C
            Cholesky decomposition of the correlation matrix [R].
            Ft
            Solution of the linear equation system : [R] x Ft = F
            Q, G
            QR decomposition of the matrix Ft.
        """
        # Initialize output

        reduced_likelihood_function_value = -np.inf
        par = {}
        # Set up R
        nugget = self.options["nugget"]
        if self.options["eval_noise"]:
            nugget = 0

        noise = self.noise0
        tmp_var = theta
        if self.options["use_het_noise"]:
            noise = self.optimal_noise
        if self.options["eval_noise"] and not self.options["use_het_noise"]:
            theta = tmp_var[0 : self.D.shape[1]]
            noise = tmp_var[self.D.shape[1] :]
        if self.options["categorical_kernel"] is not None:
            dx = self.D
            if self.options["categorical_kernel"] == CONT_RELAX:
                from smt.applications.mixed_integer import unfold_with_enum_mask

                X2 = unfold_with_enum_mask(
                    self.options["xtypes"], self.training_points[None][0][0]
                )
                (
                    self.X2_norma,
                    _,
                    self.X2_offset,
                    _,
                    self.X2_scale,
                    _,
                ) = standardization(X2, self.training_points[None][0][1])
                dx, _ = cross_distances(self.X2_norma)

            r = matrix_data_corr(
                self,
                corr=self.options["corr"],
                xtypes=self.options["xtypes"],
                theta=theta,
                theta_bounds=self.options["theta_bounds"],
                dx=dx,
                Lij=self.Lij,
                n_levels=self.n_levels,
                cat_features=self.cat_features,
                cat_kernel=self.options["categorical_kernel"],
            ).reshape(-1, 1)
        else:
            r = self._correlation_types[self.options["corr"]](theta, self.D).reshape(
                -1, 1
            )

        R = np.eye(self.nt) * (1.0 + nugget + noise)
        R[self.ij[:, 0], self.ij[:, 1]] = r[:, 0]
        R[self.ij[:, 1], self.ij[:, 0]] = r[:, 0]
        # Cholesky decomposition of R

        try:
            C = linalg.cholesky(R, lower=True)
        except (linalg.LinAlgError, ValueError) as e:
            print("exception : ", e)
            print(np.linalg.eig(R)[0])
            return reduced_likelihood_function_value, par

        # Get generalized least squared solution
        Ft = linalg.solve_triangular(C, self.F, lower=True)
        Q, G = linalg.qr(Ft, mode="economic")
        sv = linalg.svd(G, compute_uv=False)
        rcondG = sv[-1] / sv[0]
        if rcondG < 1e-10:
            # Check F
            sv = linalg.svd(self.F, compute_uv=False)
            condF = sv[0] / sv[-1]
            if condF > 1e15:
                raise Exception(
                    "F is too ill conditioned. Poor combination "
                    "of regression model and observations."
                )

            else:
                # Ft is too ill conditioned, get out (try different theta)
                return reduced_likelihood_function_value, par

        Yt = linalg.solve_triangular(C, self.y_norma, lower=True)
        beta = linalg.solve_triangular(G, np.dot(Q.T, Yt))
        rho = Yt - np.dot(Ft, beta)

        # The determinant of R is equal to the squared product of the diagonal
        # elements of its Cholesky decomposition C
        detR = (np.diag(C) ** (2.0 / self.nt)).prod()
        # Compute/Organize output
        p = 0
        q = 0
        if self.name in ["MFK", "MFKPLS", "MFKPLSK"]:
            p = self.p
            q = self.q
        sigma2 = (rho**2.0).sum(axis=0) / (self.nt - p - q)
        reduced_likelihood_function_value = -(self.nt - p - q) * np.log10(
            sigma2.sum()
        ) - self.nt * np.log10(detR)
        par["sigma2"] = sigma2 * self.y_std**2.0
        par["beta"] = beta
        par["gamma"] = linalg.solve_triangular(C.T, rho)
        par["C"] = C
        par["Ft"] = Ft
        par["G"] = G
        par["Q"] = Q

        if self.name in ["MGP"]:
            reduced_likelihood_function_value += self._reduced_log_prior(theta)

        # A particular case when f_min_cobyla fail
        if (self.best_iteration_fail is not None) and (
            not np.isinf(reduced_likelihood_function_value)
        ):

            if reduced_likelihood_function_value > self.best_iteration_fail:
                self.best_iteration_fail = reduced_likelihood_function_value
                self._thetaMemory = np.array(tmp_var)

        elif (self.best_iteration_fail is None) and (
            not np.isinf(reduced_likelihood_function_value)
        ):
            self.best_iteration_fail = reduced_likelihood_function_value
            self._thetaMemory = np.array(tmp_var)
        if reduced_likelihood_function_value > 1e15:
            reduced_likelihood_function_value = 1e15
        return reduced_likelihood_function_value, par

    def _reduced_likelihood_gradient(self, theta):
        """
        Evaluates the reduced_likelihood_gradient at a set of hyperparameters.

        Parameters
        ---------
        theta : list(n_comp), optional
            - An array containing the autocorrelation parameters at which the
              Gaussian Process model parameters should be determined.

        Returns
        -------
        grad_red : np.ndarray (dim,1)
            Derivative of the reduced_likelihood
        par: dict()
            - A dictionary containing the requested Gaussian Process model
              parameters:
            sigma2
            Gaussian Process variance.
            beta
            Generalized least-squares regression weights for
            Universal Kriging or for Ordinary Kriging.
            gamma
            Gaussian Process weights.
            C
            Cholesky decomposition of the correlation matrix [R].
            Ft
            Solution of the linear equation system : [R] x Ft = F
            Q, G
            QR decomposition of the matrix Ft.
            dr
            List of all the correlation matrix derivative
            tr
            List of all the trace part in the reduce likelihood derivatives
            dmu
            List of all the mean derivatives
            arg
            List of all minus_Cinv_dRdomega_gamma
            dsigma
            List of all sigma derivatives
        """
        red, par = self._reduced_likelihood_function(theta)

        C = par["C"]
        gamma = par["gamma"]
        Q = par["Q"]
        G = par["G"]
        sigma_2 = par["sigma2"]

        nb_theta = len(theta)
        grad_red = np.zeros(nb_theta)

        dr_all = []
        tr_all = []
        dmu_all = []
        arg_all = []
        dsigma_all = []
        dbeta_all = []
        for i_der in range(nb_theta):
            # Compute R derivatives
            dr = self._correlation_types[self.options["corr"]](
                theta, self.D, grad_ind=i_der
            )

            dr_all.append(dr)

            dR = np.zeros((self.nt, self.nt))
            dR[self.ij[:, 0], self.ij[:, 1]] = dr[:, 0]
            dR[self.ij[:, 1], self.ij[:, 0]] = dr[:, 0]

            # Compute beta derivatives
            Cinv_dR_gamma = linalg.solve_triangular(C, np.dot(dR, gamma), lower=True)
            dbeta = -linalg.solve_triangular(G, np.dot(Q.T, Cinv_dR_gamma))
            arg_all.append(Cinv_dR_gamma)

            dbeta_all.append(dbeta)

            # Compute mu derivatives
            dmu = np.dot(self.F, dbeta)
            dmu_all.append(dmu)

            # Compute log(detR) derivatives
            tr_1 = linalg.solve_triangular(C, dR, lower=True)
            tr = linalg.solve_triangular(C.T, tr_1)
            tr_all.append(tr)

            # Compute Sigma2 Derivatives
            dsigma_2 = (
                (1 / self.nt)
                * (
                    -dmu.T.dot(gamma)
                    - gamma.T.dot(dmu)
                    - np.dot(gamma.T, dR.dot(gamma))
                )
                * self.y_std**2.0
            )
            dsigma_all.append(dsigma_2)

            # Compute reduced log likelihood derivatives
            grad_red[i_der] = (
                -self.nt / np.log(10) * (dsigma_2 / sigma_2 + np.trace(tr) / self.nt)
            )

        par["dr"] = dr_all
        par["tr"] = tr_all
        par["dmu"] = dmu_all
        par["arg"] = arg_all
        par["dsigma"] = dsigma_all
        par["dbeta_all"] = dbeta_all

        grad_red = np.atleast_2d(grad_red).T

        if self.name in ["MGP"]:
            grad_red += self._reduced_log_prior(theta, grad=True)
        return grad_red, par

    def _reduced_likelihood_hessian(self, theta):
        """
        Evaluates the reduced_likelihood_gradient at a set of hyperparameters.

        Parameters
        ----------
        theta : list(n_comp), optional
            - An array containing the autocorrelation parameters at which the
              Gaussian Process model parameters should be determined.

        Returns
        -------
        hess : np.ndarray
            Hessian values.
        hess_ij: np.ndarray [nb_theta * (nb_theta + 1) / 2, 2]
            - The indices i and j of the vectors in theta associated to the hessian in hess.
        par: dict()
            - A dictionary containing the requested Gaussian Process model
              parameters:
            sigma2
            Gaussian Process variance.
            beta
            Generalized least-squared regression weights for
            Universal Kriging or for Ordinary Kriging.
            gamma
            Gaussian Process weights.
            C
            Cholesky decomposition of the correlation matrix [R].
            Ft
            Solution of the linear equation system : [R] x Ft = F
            Q, G
            QR decomposition of the matrix Ft.
            dr
            List of all the correlation matrix derivative
            tr
            List of all the trace part in the reduce likelihood derivatives
            dmu
            List of all the mean derivatives
            arg
            List of all minus_Cinv_dRdomega_gamma
            dsigma
            List of all sigma derivatives
        """
        dred, par = self._reduced_likelihood_gradient(theta)

        C = par["C"]
        gamma = par["gamma"]
        Q = par["Q"]
        G = par["G"]
        sigma_2 = par["sigma2"]

        nb_theta = len(theta)

        dr_all = par["dr"]
        tr_all = par["tr"]
        dmu_all = par["dmu"]
        arg_all = par["arg"]
        dsigma = par["dsigma"]
        Rinv_dRdomega_gamma_all = []
        Rinv_dmudomega_all = []

        n_val_hess = nb_theta * (nb_theta + 1) // 2
        hess_ij = np.zeros((n_val_hess, 2), dtype=np.int32)
        hess = np.zeros((n_val_hess, 1))
        ind_1 = 0
        if self.name in ["MGP"]:
            log_prior = self._reduced_log_prior(theta, hessian=True)

        for omega in range(nb_theta):
            ind_0 = ind_1
            ind_1 = ind_0 + nb_theta - omega
            hess_ij[ind_0:ind_1, 0] = omega
            hess_ij[ind_0:ind_1, 1] = np.arange(omega, nb_theta)

            dRdomega = np.zeros((self.nt, self.nt))
            dRdomega[self.ij[:, 0], self.ij[:, 1]] = dr_all[omega][:, 0]
            dRdomega[self.ij[:, 1], self.ij[:, 0]] = dr_all[omega][:, 0]

            dmudomega = dmu_all[omega]
            Cinv_dmudomega = linalg.solve_triangular(C, dmudomega, lower=True)
            Rinv_dmudomega = linalg.solve_triangular(C.T, Cinv_dmudomega)
            Rinv_dmudomega_all.append(Rinv_dmudomega)
            Rinv_dRdomega_gamma = linalg.solve_triangular(C.T, arg_all[omega])
            Rinv_dRdomega_gamma_all.append(Rinv_dRdomega_gamma)

            for i, eta in enumerate(hess_ij[ind_0:ind_1, 1]):
                dRdeta = np.zeros((self.nt, self.nt))
                dRdeta[self.ij[:, 0], self.ij[:, 1]] = dr_all[eta][:, 0]
                dRdeta[self.ij[:, 1], self.ij[:, 0]] = dr_all[eta][:, 0]

                dr_eta_omega = self._correlation_types[self.options["corr"]](
                    theta, self.D, grad_ind=omega, hess_ind=eta
                )
                dRdetadomega = np.zeros((self.nt, self.nt))
                dRdetadomega[self.ij[:, 0], self.ij[:, 1]] = dr_eta_omega[:, 0]
                dRdetadomega[self.ij[:, 1], self.ij[:, 0]] = dr_eta_omega[:, 0]

                # Compute beta second derivatives
                dRdeta_Rinv_dmudomega = np.dot(dRdeta, Rinv_dmudomega)

                dmudeta = dmu_all[eta]
                Cinv_dmudeta = linalg.solve_triangular(C, dmudeta, lower=True)
                Rinv_dmudeta = linalg.solve_triangular(C.T, Cinv_dmudeta)
                dRdomega_Rinv_dmudeta = np.dot(dRdomega, Rinv_dmudeta)

                dRdeta_Rinv_dRdomega_gamma = np.dot(dRdeta, Rinv_dRdomega_gamma)

                Rinv_dRdeta_gamma = linalg.solve_triangular(C.T, arg_all[eta])
                dRdomega_Rinv_dRdeta_gamma = np.dot(dRdomega, Rinv_dRdeta_gamma)

                dRdetadomega_gamma = np.dot(dRdetadomega, gamma)

                beta_sum = (
                    dRdeta_Rinv_dmudomega
                    + dRdomega_Rinv_dmudeta
                    + dRdeta_Rinv_dRdomega_gamma
                    + dRdomega_Rinv_dRdeta_gamma
                    - dRdetadomega_gamma
                )

                Qt_Cinv_beta_sum = np.dot(
                    Q.T, linalg.solve_triangular(C, beta_sum, lower=True)
                )
                dbetadetadomega = linalg.solve_triangular(G, Qt_Cinv_beta_sum)

                # Compute mu second derivatives
                dmudetadomega = np.dot(self.F, dbetadetadomega)

                # Compute sigma2 second derivatives
                sigma_arg_1 = (
                    -np.dot(dmudetadomega.T, gamma)
                    + np.dot(dmudomega.T, Rinv_dRdeta_gamma)
                    + np.dot(dmudeta.T, Rinv_dRdomega_gamma)
                )

                sigma_arg_2 = (
                    -np.dot(gamma.T, dmudetadomega)
                    + np.dot(gamma.T, dRdeta_Rinv_dmudomega)
                    + np.dot(gamma.T, dRdomega_Rinv_dmudeta)
                )

                sigma_arg_3 = np.dot(dmudeta.T, Rinv_dmudomega) + np.dot(
                    dmudomega.T, Rinv_dmudeta
                )

                sigma_arg_4_in = (
                    -dRdetadomega_gamma
                    + dRdeta_Rinv_dRdomega_gamma
                    + dRdomega_Rinv_dRdeta_gamma
                )
                sigma_arg_4 = np.dot(gamma.T, sigma_arg_4_in)

                dsigma2detadomega = (
                    (1 / self.nt)
                    * (sigma_arg_1 + sigma_arg_2 + sigma_arg_3 + sigma_arg_4)
                    * self.y_std**2.0
                )

                # Compute Hessian
                dreddetadomega_tr_1 = np.trace(np.dot(tr_all[eta], tr_all[omega]))

                dreddetadomega_tr_2 = np.trace(
                    linalg.solve_triangular(
                        C.T, linalg.solve_triangular(C, dRdetadomega, lower=True)
                    )
                )

                dreddetadomega_arg1 = (self.nt / sigma_2) * (
                    dsigma2detadomega - (1 / sigma_2) * dsigma[omega] * dsigma[eta]
                )
                dreddetadomega = (
                    -(dreddetadomega_arg1 - dreddetadomega_tr_1 + dreddetadomega_tr_2)
                    / self.nt
                )

                hess[ind_0 + i, 0] = self.nt / np.log(10) * dreddetadomega

                if self.name in ["MGP"] and eta == omega:
                    hess[ind_0 + i, 0] += log_prior[eta]
            par["Rinv_dR_gamma"] = Rinv_dRdomega_gamma_all
            par["Rinv_dmu"] = Rinv_dmudomega_all
        return hess, hess_ij, par

    def _predict_values(self, x):
        """
        Evaluates the model at a set of points.

        Parameters
        ----------
        x : np.ndarray [n_evals, dim]
            Evaluation point input variable values

        Returns
        -------
        y : np.ndarray
            Evaluation point output variable values
        """
        # Initialization
        n_eval, n_features_x = x.shape
        if self.options["categorical_kernel"] is not None:
            dx = gower_componentwise_distances(
                x, y=np.copy(self.X_train), xtypes=self.options["xtypes"]
            )

            d = componentwise_distance(
                dx,
                self.options["corr"],
                self.nx,
                theta=None,
                return_derivative=False,
            )
            if self.options["categorical_kernel"] is not None:
                _, ij = cross_distances(x, self.X_train)
                Lij, _ = cross_levels(
                    X=x, ij=ij, xtypes=self.options["xtypes"], y=self.X_train
                )
                self.ij = ij
                if self.options["categorical_kernel"] == CONT_RELAX:
                    from smt.applications.mixed_integer import unfold_with_enum_mask

                    Xpred = unfold_with_enum_mask(self.options["xtypes"], x)
                    Xpred_norma = (Xpred - self.X2_offset) / self.X2_scale
                    # Get pairwise componentwise L1-distances to the input training set
                    dx = differences(Xpred_norma, Y=self.X2_norma.copy())
                r = matrix_data_corr(
                    self,
                    corr=self.options["corr"],
                    xtypes=self.options["xtypes"],
                    theta=self.optimal_theta,
                    theta_bounds=self.options["theta_bounds"],
                    dx=dx,
                    Lij=Lij,
                    n_levels=self.n_levels,
                    cat_features=self.cat_features,
                    cat_kernel=self.options["categorical_kernel"],
                    x=x,
                ).reshape(n_eval, self.nt)

            X_cont, _ = compute_X_cont(x, self.options["xtypes"])
            X_cont = (X_cont - self.X_offset) / self.X_scale

        else:
            X_cont = (x - self.X_offset) / self.X_scale
            # Get pairwise componentwise L1-distances to the input training set
            dx = differences(X_cont, Y=self.X_norma.copy())
            d = self._componentwise_distance(dx)
            # Compute the correlation function
            r = self._correlation_types[self.options["corr"]](
                self.optimal_theta, d
            ).reshape(n_eval, self.nt)
            y = np.zeros(n_eval)
        # Compute the regression function
        f = self._regression_types[self.options["poly"]](X_cont)
        # Scaled predictor
        y_ = np.dot(f, self.optimal_par["beta"]) + np.dot(r, self.optimal_par["gamma"])
        # Predictor
        y = (self.y_mean + self.y_std * y_).ravel()
        return y

    def _predict_derivatives(self, x, kx):
        """
        Evaluates the derivatives at a set of points.

        Parameters
        ---------
        x : np.ndarray [n_evals, dim]
            Evaluation point input variable values
        kx : int
            The 0-based index of the input variable with respect to which derivatives are desired.

        Returns
        -------
        y : np.ndarray
            Derivative values.
        """
        # Initialization
        n_eval, n_features_x = x.shape

        x = (x - self.X_offset) / self.X_scale
        # Get pairwise componentwise L1-distances to the input training set
        dx = differences(x, Y=self.X_norma.copy())
        d = self._componentwise_distance(dx)
        # Compute the correlation function
        r = self._correlation_types[self.options["corr"]](
            self.optimal_theta, d
        ).reshape(n_eval, self.nt)

        if self.options["corr"] != "squar_exp":
            raise ValueError(
                "The derivative is only available for squared exponential kernel"
            )
        if self.options["poly"] == "constant":
            df = np.zeros((1, self.nx))
        elif self.options["poly"] == "linear":
            df = np.zeros((self.nx + 1, self.nx))
            df[1:, :] = np.eye(self.nx)
        else:
            raise ValueError(
                "The derivative is only available for ordinary kriging or "
                + "universal kriging using a linear trend"
            )

        # Beta and gamma = R^-1(y-FBeta)
        beta = self.optimal_par["beta"]
        gamma = self.optimal_par["gamma"]
        df_dx = np.dot(df.T, beta)
        d_dx = x[:, kx].reshape((n_eval, 1)) - self.X_norma[:, kx].reshape((1, self.nt))
        if self.name != "Kriging" and "KPLSK" not in self.name:
            theta = np.sum(self.optimal_theta * self.coeff_pls**2, axis=1)
        else:
            theta = self.optimal_theta
        y = (
            (df_dx[kx] - 2 * theta[kx] * np.dot(d_dx * r, gamma))
            * self.y_std
            / self.X_scale[kx]
        )
        return y

    def _predict_variances(self, x):
        """
        Provide uncertainty of the model at a set of points
        Parameters
        ----------
        x : np.ndarray [n_evals, dim]
            Evaluation point input variable values
        Returns
        -------
        MSE : np.ndarray
            Evaluation point output variable MSE
        """
        # Initialization
        n_eval, n_features_x = x.shape
        X_cont = x
        if self.options["categorical_kernel"] is not None:

            dx = gower_componentwise_distances(
                x, y=np.copy(self.X_train), xtypes=self.options["xtypes"]
            )
            d = componentwise_distance(
                dx,
                self.options["corr"],
                self.nx,
                theta=None,
                return_derivative=False,
            )
            if self.options["categorical_kernel"] is not None:

                _, ij = cross_distances(x, self.X_train)
                Lij, _ = cross_levels(
                    X=x, ij=ij, xtypes=self.options["xtypes"], y=self.X_train
                )
                self.ij = ij
                if self.options["categorical_kernel"] == CONT_RELAX:
                    from smt.applications.mixed_integer import unfold_with_enum_mask

                    Xpred = unfold_with_enum_mask(self.options["xtypes"], x)
                    Xpred_norma = (Xpred - self.X2_offset) / self.X2_scale

                    # Get pairwise componentwise L1-distances to the input training set
                    dx = differences(Xpred_norma, Y=self.X2_norma.copy())
                r = matrix_data_corr(
                    self,
                    corr=self.options["corr"],
                    xtypes=self.options["xtypes"],
                    theta=self.optimal_theta,
                    theta_bounds=self.options["theta_bounds"],
                    dx=dx,
                    Lij=Lij,
                    n_levels=self.n_levels,
                    cat_features=self.cat_features,
                    cat_kernel=self.options["categorical_kernel"],
                    x=x,
                ).reshape(n_eval, self.nt)
            X_cont, _ = compute_X_cont(x, self.options["xtypes"])
            X_cont = (X_cont - self.X_offset) / self.X_scale
        else:
            x = (x - self.X_offset) / self.X_scale
            # Get pairwise componentwise L1-distances to the input training set
            dx = differences(x, Y=self.X_norma.copy())
            d = self._componentwise_distance(dx)
            # Compute the correlation function
            r = self._correlation_types[self.options["corr"]](
                self.optimal_theta, d
            ).reshape(n_eval, self.nt)

        C = self.optimal_par["C"]
        rt = linalg.solve_triangular(C, r.T, lower=True)

        u = linalg.solve_triangular(
            self.optimal_par["G"].T,
            np.dot(self.optimal_par["Ft"].T, rt)
            - self._regression_types[self.options["poly"]](X_cont).T,
        )
        A = self.optimal_par["sigma2"]
        B = 1.0 - (rt**2.0).sum(axis=0) + (u**2.0).sum(axis=0)
        MSE = np.einsum("i,j -> ji", A, B)
        # Mean Squared Error might be slightly negative depending on
        # machine precision: force to zero!
        MSE[MSE < 0.0] = 0.0
        return MSE

    def _predict_variance_derivatives(self, x):
        """
        Provide the derivative of the variance of the model at a set of points
        Parameters
        -----------
        x : np.ndarray [n_evals, dim]
            Evaluation point input variable values
        Returns
        -------
         derived_variance:  np.ndarray
             The jacobian of the variance of the kriging model
        """

        # Initialization
        n_eval, n_features_x = x.shape
        x = (x - self.X_offset) / self.X_scale
        theta = self.optimal_theta
        # Get pairwise componentwise L1-distances to the input training set
        dx = differences(x, Y=self.X_norma.copy())
        d = self._componentwise_distance(dx)
        dd = self._componentwise_distance(
            dx, theta=self.optimal_theta, return_derivative=True
        )
        sigma2 = self.optimal_par["sigma2"]

        cholesky_k = self.optimal_par["C"]

        derivative_dic = {"dx": dx, "dd": dd}

        r, dr = self._correlation_types[self.options["corr"]](
            theta, d, derivative_params=derivative_dic
        )
        rho1 = linalg.solve_triangular(cholesky_k, r, lower=True)
        invKr = linalg.solve_triangular(cholesky_k.T, rho1)

        p1 = np.dot(dr.T, invKr).T

        p2 = np.dot(invKr.T, dr)

        f_x = self._regression_types[self.options["poly"]](x).T
        F = self.F

        rho2 = linalg.solve_triangular(cholesky_k, F, lower=True)
        invKF = linalg.solve_triangular(cholesky_k.T, rho2)

        A = f_x.T - np.dot(r.T, invKF)

        B = np.dot(F.T, invKF)

        rho3 = linalg.cholesky(B, lower=True)
        invBAt = linalg.solve_triangular(rho3, A.T, lower=True)
        D = linalg.solve_triangular(rho3.T, invBAt)

        if self.options["poly"] == "constant":
            df = np.zeros((1, self.nx))
        elif self.options["poly"] == "linear":
            df = np.zeros((self.nx + 1, self.nx))
            df[1:, :] = np.eye(self.nx)
        else:
            raise ValueError(
                "The derivative is only available for ordinary kriging or "
                + "universal kriging using a linear trend"
            )

        dA = df.T - np.dot(dr.T, invKF)
        p3 = np.dot(dA, D).T
        p4 = np.dot(D.T, dA.T)
        prime = -p1 - p2 + p3 + p4

        derived_variance = []
        x_std = np.resize(self.X_scale, self.nx)

        for i in range(len(x_std)):
            derived_variance.append(sigma2 * prime.T[i] / x_std[i])

        return np.array(derived_variance).T

    def _optimize_hyperparam(self, D):
        """
        This function evaluates the Gaussian Process model at x.

        Parameters
        ----------
        D: np.ndarray [n_obs * (n_obs - 1) / 2, dim]
            - The componentwise cross-spatial-correlation-distance between the
              vectors in X.

        Returns
        -------
        best_optimal_rlf_value: real
            - The value of the reduced likelihood function associated to the
              best autocorrelation parameters theta.
        best_optimal_par: dict()
            - A dictionary containing the requested Gaussian Process model
              parameters.
        best_optimal_theta: list(n_comp) or list(dim)
            - The best hyperparameters found by the optimization.
        """
        # reinitialize optimization best values
        self.best_iteration_fail = None
        self._thetaMemory = None
        # Initialize the hyperparameter-optimization
        if self.name in ["MGP"]:

            def minus_reduced_likelihood_function(theta):
                res = -self._reduced_likelihood_function(theta)[0]
                return res

            def grad_minus_reduced_likelihood_function(theta):
                grad = -self._reduced_likelihood_gradient(theta)[0]
                return grad

        else:

            def minus_reduced_likelihood_function(log10t):
                return -self._reduced_likelihood_function(theta=10.0**log10t)[0]

            def grad_minus_reduced_likelihood_function(log10t):
                log10t_2d = np.atleast_2d(log10t).T
                res = (
                    -np.log(10.0)
                    * (10.0**log10t_2d)
                    * (self._reduced_likelihood_gradient(10.0**log10t_2d)[0])
                )
                return res

        limit, _rhobeg = 15 * len(self.options["theta0"]), 0.5
        exit_function = False
        if "KPLSK" in self.name:
            n_iter = 1
        else:
            n_iter = 0

        for ii in range(n_iter, -1, -1):
            (
                best_optimal_theta,
                best_optimal_rlf_value,
                best_optimal_par,
                constraints,
            ) = (
                [],
                [],
                [],
                [],
            )

            bounds_hyp = []

            self.theta0 = deepcopy(self.options["theta0"])
            for i in range(len(self.theta0)):
                # In practice, in 1D and for X in [0,1], theta^{-2} in [1e-2,infty),
                # i.e. theta in (0,1e1], is a good choice to avoid overfitting.
                # By standardising X in R, X_norm = (X-X_mean)/X_std, then
                # X_norm in [-1,1] if considering one std intervals. This leads
                # to theta in (0,2e1]
                theta_bounds = self.options["theta_bounds"]
                if self.theta0[i] < theta_bounds[0] or self.theta0[i] > theta_bounds[1]:
                    self.theta0[i] = np.random.rand()
                    self.theta0[i] = (
                        self.theta0[i] * (theta_bounds[1] - theta_bounds[0])
                        + theta_bounds[0]
                    )
                    warnings.warn(
                        "Warning: theta0 is out the feasible bounds. A random initialisation is used instead."
                    )

                if self.name in ["MGP"]:  # to be discussed with R. Priem
                    constraints.append(lambda theta, i=i: theta[i] + theta_bounds[1])
                    constraints.append(lambda theta, i=i: theta_bounds[1] - theta[i])
                    bounds_hyp.append((-theta_bounds[1], theta_bounds[1]))
                else:
                    log10t_bounds = np.log10(theta_bounds)
                    constraints.append(lambda log10t, i=i: log10t[i] - log10t_bounds[0])
                    constraints.append(lambda log10t, i=i: log10t_bounds[1] - log10t[i])
                    bounds_hyp.append(log10t_bounds)

            if self.name in ["MGP"]:
                theta0_rand = m_norm.rvs(
                    self.options["prior"]["mean"] * len(self.theta0),
                    self.options["prior"]["var"],
                    1,
                )
                theta0 = self.theta0
            else:
                theta0_rand = np.random.rand(len(self.theta0))
                theta0_rand = (
                    theta0_rand * (log10t_bounds[1] - log10t_bounds[0])
                    + log10t_bounds[0]
                )
                theta0 = np.log10(self.theta0)

            if self.options["categorical_kernel"] in [
                HOMO_GAUSSIAN,
                CONT_RELAX,
                GOWER_MAT,
                HOMO_HYP,
            ]:
                self.D = D
            else:
                ##from abs distance to kernel distance
                self.D = self._componentwise_distance(D, opt=ii)

            # Initialization
            k, incr, stop, best_optimal_rlf_value, max_retry = 0, 0, 1, -1e20, 10
            while k < stop:
                # Use specified starting point as first guess
                self.noise0 = np.array(self.options["noise0"])
                noise_bounds = self.options["noise_bounds"]
                if self.options["eval_noise"] and not self.options["use_het_noise"]:
                    self.noise0[self.noise0 == 0.0] = noise_bounds[0]
                    for i in range(len(self.noise0)):
                        if (
                            self.noise0[i] < noise_bounds[0]
                            or self.noise0[i] > noise_bounds[1]
                        ):
                            self.noise0[i] = noise_bounds[0]
                            warnings.warn(
                                "Warning: noise0 is out the feasible bounds. The lowest possible value is used instead."
                            )

                    theta0 = np.concatenate(
                        [theta0, np.log10(np.array([self.noise0]).flatten())]
                    )
                    theta0_rand = np.concatenate(
                        [
                            theta0_rand,
                            np.log10(np.array([self.noise0]).flatten()),
                        ]
                    )

                    for i in range(len(self.noise0)):
                        noise_bounds = np.log10(noise_bounds)
                        constraints.append(
                            lambda log10t: log10t[i + len(self.theta0)]
                            - noise_bounds[0]
                        )
                        constraints.append(
                            lambda log10t: noise_bounds[1]
                            - log10t[i + len(self.theta0)]
                        )
                        bounds_hyp.append(noise_bounds)
                theta_limits = np.repeat(
                    np.log10([theta_bounds]), repeats=len(theta0), axis=0
                )
                theta_all_loops = np.vstack((theta0, theta0_rand))

                if self.options["n_start"] > 1:
                    sampling = LHS(
                        xlimits=theta_limits, criterion="maximin", random_state=41
                    )
                    theta_lhs_loops = sampling(self.options["n_start"])
                    theta_all_loops = np.vstack((theta_all_loops, theta_lhs_loops))

                optimal_theta_res = {"fun": float("inf")}
                try:
                    if self.options["hyper_opt"] == "Cobyla":
                        for theta0_loop in theta_all_loops:
                            optimal_theta_res_loop = optimize.minimize(
                                minus_reduced_likelihood_function,
                                theta0_loop,
                                constraints=[
                                    {"fun": con, "type": "ineq"} for con in constraints
                                ],
                                method="COBYLA",
                                options={
                                    "rhobeg": _rhobeg,
                                    "tol": 1e-4,
                                    "maxiter": limit,
                                },
                            )
                            if optimal_theta_res_loop["fun"] < optimal_theta_res["fun"]:
                                optimal_theta_res = optimal_theta_res_loop

                    elif self.options["hyper_opt"] == "TNC":
                        theta_all_loops = 10**theta_all_loops
                        for theta0_loop in theta_all_loops:
                            optimal_theta_res_loop = optimize.minimize(
                                minus_reduced_likelihood_function,
                                theta0_loop,
                                method="TNC",
                                jac=grad_minus_reduced_likelihood_function,
                                bounds=bounds_hyp,
                                options={"maxiter": 100},
                            )
                            if optimal_theta_res_loop["fun"] < optimal_theta_res["fun"]:
                                optimal_theta_res = optimal_theta_res_loop

                    optimal_theta = optimal_theta_res["x"]

                    if self.name not in ["MGP"]:
                        optimal_theta = 10**optimal_theta

                    optimal_rlf_value, optimal_par = self._reduced_likelihood_function(
                        theta=optimal_theta
                    )
                    # Compare the new optimizer to the best previous one
                    if k > 0:
                        if np.isinf(optimal_rlf_value):
                            stop += 1
                            if incr != 0:
                                return
                            if stop > max_retry:
                                raise ValueError(
                                    "%d attempts to train the model failed" % max_retry
                                )
                        else:
                            if optimal_rlf_value >= self.best_iteration_fail:
                                if optimal_rlf_value > best_optimal_rlf_value:
                                    best_optimal_rlf_value = optimal_rlf_value
                                    best_optimal_par = optimal_par
                                    best_optimal_theta = optimal_theta
                                else:
                                    if (
                                        self.best_iteration_fail
                                        > best_optimal_rlf_value
                                    ):
                                        best_optimal_theta = self._thetaMemory
                                        (
                                            best_optimal_rlf_value,
                                            best_optimal_par,
                                        ) = self._reduced_likelihood_function(
                                            theta=best_optimal_theta
                                        )
                    else:
                        if np.isinf(optimal_rlf_value):
                            stop += 1
                        else:
                            best_optimal_rlf_value = optimal_rlf_value
                            best_optimal_par = optimal_par
                            best_optimal_theta = optimal_theta
                    k += 1
                except ValueError as ve:
                    # raise ve
                    # If iteration is max when fmin_cobyla fail is not reached
                    if self.nb_ill_matrix > 0:
                        self.nb_ill_matrix -= 1
                        k += 1
                        stop += 1
                        # One evaluation objectif function is done at least
                        if self.best_iteration_fail is not None:
                            if self.best_iteration_fail > best_optimal_rlf_value:
                                best_optimal_theta = self._thetaMemory
                                (
                                    best_optimal_rlf_value,
                                    best_optimal_par,
                                ) = self._reduced_likelihood_function(
                                    theta=best_optimal_theta
                                )
                    # Optimization fail
                    elif best_optimal_par == []:
                        print("Optimization failed. Try increasing the ``nugget``")
                        raise ve
                    # Break the while loop
                    else:
                        k = stop + 1
                        print("fmin_cobyla failed but the best value is retained")

            if "KPLSK" in self.name:
                if self.options["eval_noise"]:
                    # best_optimal_theta contains [theta, noise] if eval_noise = True
                    theta = best_optimal_theta[:-1]
                else:
                    # best_optimal_theta contains [theta] if eval_noise = False
                    theta = best_optimal_theta

                if exit_function:
                    return best_optimal_rlf_value, best_optimal_par, best_optimal_theta

                if self.options["corr"] == "squar_exp":
                    self.options["theta0"] = (theta * self.coeff_pls**2).sum(1)
                else:
                    self.options["theta0"] = (theta * np.abs(self.coeff_pls)).sum(1)

                self.options["n_comp"] = int(self.nx)
                limit = 10 * self.options["n_comp"]
                self.best_iteration_fail = None
                exit_function = True
        return best_optimal_rlf_value, best_optimal_par, best_optimal_theta

    def _check_param(self):
        """
        This function checks some parameters of the model
        and amend theta0 if possible (see _amend_theta0_option).
        """
        d = self.options["n_comp"] if "n_comp" in self.options else self.nx

        if self.name in ["KPLS"]:
            if self.options["corr"] not in ["squar_exp", "abs_exp"]:
                raise ValueError(
                    "KPLS only works with a squared exponential or an absolute exponential kernel"
                )

        if self.options["categorical_kernel"] is not None:
            if self.options["categorical_kernel"] not in [
                HOMO_GAUSSIAN,
                GOWER_MAT,
                CONT_RELAX,
                HOMO_HYP,
            ]:
                raise ValueError("invalid categorical_kernel.")
            if (
                self.options["categorical_kernel"] not in [HOMO_GAUSSIAN, HOMO_HYP]
                and self.name == "KPLS"
            ):
                if self.options["cat_kernel_comps"] is not None:
                    raise ValueError(
                        "cat_kernel_comps option is for homoscedastic gaussian kernel."
                    )

        mat_dim = (
            self.options["cat_kernel_comps"]
            if "cat_kernel_comps" in self.options
            else None
        )
        if self.options["categorical_kernel"] in [
            HOMO_GAUSSIAN,
            HOMO_HYP,
            CONT_RELAX,
        ]:
            n_comp = self.options["n_comp"] if "n_comp" in self.options else None
            n_param = compute_n_param(
                self.options["xtypes"],
                self.options["categorical_kernel"],
                self.nx,
                d,
                n_comp,
                mat_dim,
            )

            self.options["theta0"] *= np.ones(n_param)

        if len(self.options["theta0"]) != d and self.options[
            "categorical_kernel"
        ] not in [
            HOMO_GAUSSIAN,
            CONT_RELAX,
            HOMO_HYP,
        ]:
            if len(self.options["theta0"]) == 1:
                self.options["theta0"] *= np.ones(d)
            else:
                raise ValueError(
                    "the length of theta0 (%s) should be equal to the number of dim (%s)."
                    % (len(self.options["theta0"]), d)
                )

        if self.options["use_het_noise"] and not self.options["eval_noise"]:
            if len(self.options["noise0"]) != self.nt:
                if len(self.options["noise0"]) == 1:
                    self.options["noise0"] *= np.ones(self.nt)
                else:
                    raise ValueError(
                        "for the heteroscedastic case, the length of noise0 (%s) should be equal to the number of observations (%s)."
                        % (len(self.options["noise0"]), self.nt)
                    )
        if not self.options["use_het_noise"]:
            if len(self.options["noise0"]) != 1:
                raise ValueError(
                    "for the homoscedastic noise case, the length of noise0 (%s) should be equal to one."
                    % (len(self.options["noise0"]))
                )

        if self.supports["training_derivatives"]:
            if not (1 in self.training_points[None]):
                raise Exception("Derivative values are needed for using the GEK model.")

    def _check_F(self, n_samples_F, p):
        """
        This function check the F-parameters of the model.
        """

        if n_samples_F != self.nt:
            raise Exception(
                "Number of rows in F and X do not match. Most "
                "likely something is going wrong with the "
                "regression model."
            )
        if p > n_samples_F:
            raise Exception(
                (
                    "Ordinary least squares problem is undetermined "
                    "n_samples=%d must be greater than the "
                    "regression model size p=%d."
                )
                % (self.nt, p)
            )<|MERGE_RESOLUTION|>--- conflicted
+++ resolved
@@ -242,10 +242,9 @@
             self.optimal_par,
             self.optimal_theta,
         ) = self._optimize_hyperparam(D)
-<<<<<<< HEAD
+
         print(self.optimal_rlf_value)
-=======
->>>>>>> 0db8ee3e
+
         if self.name in ["MGP"]:
             self._specific_train()
         else:

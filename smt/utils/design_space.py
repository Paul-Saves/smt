--- conflicted
+++ resolved
@@ -920,8 +920,6 @@
 
         if "random_state" in kwargs.keys():
             self.seed = kwargs["random_state"]
-<<<<<<< HEAD
-
         if self._cs is not None:
             # Sample Configuration objects
             self._cs.seed(self.seed)
@@ -934,8 +932,6 @@
 
         # Simplified implementation: sample design vectors in unfolded space
         x_limits_unfolded = self.get_unfolded_num_bounds()
-=======
->>>>>>> e2d9555f
         if "use_new_sampler" in kwargs.keys() and kwargs["use_new_sampler"]:
             kwargs.pop("use_new_sampler", None)
             if self.use_new_sampler:

--- conflicted
+++ resolved
@@ -266,27 +266,14 @@
                 work_in_folded_space=True,
             )
             self._sampling = self.mixint.build_sampling_method(
-<<<<<<< HEAD
-                LHS,
-                criterion="ese",
                 random_state=self.options["random_state"],
-                use_new_sampler=True,
-=======
-                random_state=self.options["random_state"],
->>>>>>> 40ea6d3f
-            )
+           )
 
         else:
             self.mixint = None
             self._sampling = lambda n: self.design_space.sample_valid_x(
                 n,
-<<<<<<< HEAD
-                criterion="ese",
                 random_state=self.options["random_state"],
-                use_new_sampler=True,
-=======
-                random_state=self.options["random_state"],
->>>>>>> 40ea6d3f
             )[0]
             self.categorical_kernel = None
 

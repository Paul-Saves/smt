"""
Author: Remi Lafage <remi.lafage@onera.fr>

This package is distributed under New BSD license.
"""

import numpy as np
from smt.surrogate_models.surrogate_model import SurrogateModel
from smt.sampling_methods.sampling_method import SamplingMethod
from smt.utils.checks import ensure_2d_array
from smt.surrogate_models.krg_based import KrgBased, MixIntKernelType
from smt.utils.design_space import (
    BaseDesignSpace,
    CategoricalVariable,
    ensure_design_space,
)
import warnings


class MixedIntegerSamplingMethod(SamplingMethod):
    """
    Sampling method decorator that takes an SMT continuous sampling method and
    cast values according x types specification to implement a sampling method
    handling integer (ORD) or categorical (ENUM) features
    """

    def __init__(self, sampling_method_class, design_space, **kwargs):
        """
        Parameters
        ----------
        sampling_method_class: class name
            SMT sampling method class
        design_space: BaseDesignSpace
            design space definition
        kwargs: options of the given sampling method
            options used to instanciate the SMT sampling method
            with the additional 'output_in_folded_space' boolean option
            specifying if doe output should be in folded space (enum indexes)
            or not (enum masks)
        """
        warnings.warn(
            "MixedIntegerSamplingMethod has been deprecated, use DesignSpace.sample_valid_x instead!",
            category=DeprecationWarning,
        )

        self._design_space = design_space
        self._unfolded_xlimits = design_space.get_unfolded_num_bounds()
        self._output_in_folded_space = kwargs.get("output_in_folded_space", True)
        kwargs.pop("output_in_folded_space", None)
        self._sampling_method = sampling_method_class(
            xlimits=self._unfolded_xlimits, **kwargs
        )
        super().__init__()

    def _compute(self, nt):
        doe = self._sampling_method(nt)

        x_doe, _ = self._design_space.correct_get_acting(doe)
        if self._output_in_folded_space:
            x_doe, _ = self._design_space.fold_x(x_doe)
        return x_doe

    def __call__(self, nt):
        return self._compute(nt)

    def expand_lhs(self, x, nt, method="basic"):
        doe = self._sampling_method(nt)
        x_doe, _ = self._design_space.correct_get_acting(doe)
        if self._output_in_folded_space:
            x_doe, _ = self._design_space.fold_x(x_doe)
        return x_doe


class MixedIntegerSurrogateModel(SurrogateModel):
    """
    Surrogate model (not Kriging) decorator that takes an SMT continuous surrogate model and
    cast values according x types specification to implement a surrogate model
    handling integer (ORD) or categorical (ENUM) features
    """

    def __init__(
        self,
        design_space,
        surrogate,
        input_in_folded_space=True,
    ):
        """
        Parameters
        ----------
        design_space: BaseDesignSpace
            design space definition
        surrogate: SMT surrogate model (not Kriging)
            instance of a SMT surrogate model
        input_in_folded_space: bool
            whether x data are in given in folded space (enum indexes) or not (enum masks)
        categorical_kernel: string
            the kernel to use for categorical inputs. Only for non continuous Kriging.
        """
        super().__init__()
        self._surrogate = surrogate

        if isinstance(self._surrogate, KrgBased):
            raise ValueError(
                "Using MixedIntegerSurrogateModel integer model with "
                + str(self._surrogate.name)
                + " is not supported. Please use MixedIntegerKrigingModel instead."
            )
        self.design_space = ensure_design_space(design_space=design_space)

        self._input_in_folded_space = input_in_folded_space
        self.supports = self._surrogate.supports
        self.options["print_global"] = False

        if "poly" in self._surrogate.options:
            if self._surrogate.options["poly"] != "constant":
                raise ValueError("constant regression must be used with mixed integer")

    @property
    def name(self):
        return "MixedInteger" + self._surrogate.name

    def _initialize(self):
        self.supports["derivatives"] = False

    def set_training_values(self, xt, yt, name=None) -> None:
        xt = ensure_2d_array(xt, "xt")

        # Round inputs
        design_space = self.design_space
        xt, _ = design_space.correct_get_acting(xt)

        if self._input_in_folded_space:
            xt_apply, _ = design_space.unfold_x(xt)
        else:
            xt_apply = xt

        super().set_training_values(xt_apply, yt)
        self._surrogate.set_training_values(xt_apply, yt, name)

    def update_training_values(self, yt, name=None):
        super().update_training_values(yt, name)
        self._surrogate.update_training_values(yt, name)

    def _train(self):
        self._surrogate._train()

    def predict_values(self, x: np.ndarray) -> np.ndarray:
        x_corr, is_acting = self._get_x_for_surrogate_model(x)
        return self._surrogate.predict_values(x_corr)

    def predict_variances(self, x: np.ndarray) -> np.ndarray:
        x_corr, is_acting = self._get_x_for_surrogate_model(x)
        return self._surrogate.predict_variances(x_corr)

    def _get_x_for_surrogate_model(self, x):
        xp = ensure_2d_array(x, "xp")

        x_corr, is_acting = self.design_space.correct_get_acting(xp)
        if self._input_in_folded_space:
            x_corr, is_acting = self.design_space.unfold_x(x_corr, is_acting=is_acting)
        return x_corr, is_acting

    def _predict_values(self, x: np.ndarray) -> np.ndarray:
        pass


class MixedIntegerKrigingModel(KrgBased):
    """
    Kriging model decorator that takes an SMT continuous surrogate model and
    cast values according x types specification to implement a surrogate model
    handling integer (ORD) or categorical (ENUM) features
    """

    def __init__(
        self,
        surrogate,
        input_in_folded_space=True,
    ):
        """
        Parameters
        ----------
        surrogate: SMT Kriging surrogate model
            instance of a SMT Kriging surrogate model
        """
        super().__init__()
        self._surrogate = surrogate
        if not (isinstance(self._surrogate, KrgBased)):
            raise ValueError(
                "Using MixedIntegerKrigingModel integer model with "
                + str(self._surrogate.name)
                + " is not supported. Please use MixedIntegerSurrogateModel instead."
            )
        self.options["design_space"] = self._surrogate.design_space

        self._input_in_folded_space = input_in_folded_space
        self.supports = self._surrogate.supports
        self.options["print_global"] = False

        if "poly" in self._surrogate.options:
            if self._surrogate.options["poly"] != "constant":
                raise ValueError("constant regression must be used with mixed integer")

        design_space = self.design_space
        if (
            any(
                isinstance(dv, CategoricalVariable)
                for dv in design_space.design_variables
            )
            and self._surrogate.options["categorical_kernel"] is None
        ):
            self._surrogate.options[
                "categorical_kernel"
            ] = MixIntKernelType.HOMO_HSPHERE
            warnings.warn(
                "Using MixedIntegerSurrogateModel integer model with Continuous Relaxation is not supported. Switched to homoscedastic hypersphere kernel instead."
            )
        if self._surrogate.options["categorical_kernel"] is not None:
            self._input_in_folded_space = False

    @property
    def name(self):
        return "MixedInteger" + self._surrogate.name

    def _initialize(self):
        super()._initialize()
        self.supports["derivatives"] = False

    def set_training_values(self, xt, yt, name=None, is_acting=None):
        xt = ensure_2d_array(xt, "xt")

        # If the is_acting matrix is not given, assume input is not corrected (rounding, imputation, etc.) yet
        design_space = self.design_space
        if is_acting is None:
            xt, is_acting = design_space.correct_get_acting(xt)

        if self._input_in_folded_space:
            xt_apply, is_acting_apply = design_space.unfold_x(xt, is_acting)
        else:
            xt_apply, is_acting_apply = xt, is_acting

        super().set_training_values(xt_apply, yt, is_acting=is_acting_apply)
        self._surrogate.set_training_values(
            xt_apply, yt, name, is_acting=is_acting_apply
        )

    def update_training_values(self, yt, name=None):
        super().update_training_values(yt, name)
        self._surrogate.update_training_values(yt, name)

    def _train(self):
        self._surrogate._train()

    def predict_values(self, x: np.ndarray, is_acting=None) -> np.ndarray:
        x_corr, is_acting = self._get_x_for_surrogate_model(x)
        return self._surrogate.predict_values(x_corr, is_acting=is_acting)

    def predict_variances(self, x: np.ndarray, is_acting=None) -> np.ndarray:
        x_corr, is_acting = self._get_x_for_surrogate_model(x)
        return self._surrogate.predict_variances(x_corr, is_acting=is_acting)

    def _get_x_for_surrogate_model(self, x):
        xp = ensure_2d_array(x, "xp")

        x_corr, is_acting = self.design_space.correct_get_acting(xp)
        if self._input_in_folded_space:
            x_corr, is_acting = self.design_space.unfold_x(x_corr, is_acting=is_acting)
        return x_corr, is_acting

    def _predict_values(self, x: np.ndarray, is_acting=None) -> np.ndarray:
        pass


class MixedIntegerContext(object):
    """
    Class which acts as sampling method and surrogate model factory
    to handle integer and categorical variables consistently.
    """

    def __init__(self, design_space, work_in_folded_space=True):
        """
        Parameters
        ----------
        design_space: BaseDesignSpace
            the design space definition (includes mixed-discrete and/or hierarchical specifications)
        work_in_folded_space: bool
            whether x data are in given in folded space (enum indexes) or not (enum masks)
        """

        self._design_space = ensure_design_space(design_space=design_space)
        self._unfold_space = not work_in_folded_space
        self._unfolded_xlimits = self._design_space.get_unfolded_num_bounds()
        self._work_in_folded_space = work_in_folded_space

    @property
    def design_space(self) -> BaseDesignSpace:
        return self._design_space

<<<<<<< HEAD
    def build_sampling_method(self, *_, **kwargs):
=======
    def build_sampling_method(self, random_state=None):
>>>>>>> 40ea6d3f
        """
        Build Mixed Integer LHS ESE sampler.
        """
        return_folded = self._work_in_folded_space

        def sample(n):
            x, _ = self._design_space.sample_valid_x(
<<<<<<< HEAD
                n, unfolded=not return_folded, **kwargs
=======
                n, unfolded=not return_folded, random_state=random_state
>>>>>>> 40ea6d3f
            )
            return x

        return sample

    def build_kriging_model(self, surrogate):
        """
        Build MixedIntegerKrigingModel from given SMT surrogate model.
        """
        surrogate.options["design_space"] = self._design_space
        return MixedIntegerKrigingModel(
            surrogate=surrogate,
            input_in_folded_space=self._work_in_folded_space,
        )

    def build_surrogate_model(self, surrogate):
        """
        Build MixedIntegerKrigingModel from given SMT surrogate model.
        """
        return MixedIntegerSurrogateModel(
            self._design_space,
            surrogate=surrogate,
            input_in_folded_space=self._work_in_folded_space,
        )

    def get_unfolded_xlimits(self):
        """
        Returns relaxed xlimits
        Each level of an enumerate gives a new continuous dimension in [0, 1].
        Each integer dimensions are relaxed continuously.
        """

        return self._unfolded_xlimits

    def get_unfolded_dimension(self):
        """
        Returns x dimension (int) taking into account  unfolded categorical features
        """

        return len(self._unfolded_xlimits)<|MERGE_RESOLUTION|>--- conflicted
+++ resolved
@@ -295,11 +295,8 @@
     def design_space(self) -> BaseDesignSpace:
         return self._design_space
 
-<<<<<<< HEAD
-    def build_sampling_method(self, *_, **kwargs):
-=======
+
     def build_sampling_method(self, random_state=None):
->>>>>>> 40ea6d3f
         """
         Build Mixed Integer LHS ESE sampler.
         """
@@ -307,11 +304,7 @@
 
         def sample(n):
             x, _ = self._design_space.sample_valid_x(
-<<<<<<< HEAD
-                n, unfolded=not return_folded, **kwargs
-=======
                 n, unfolded=not return_folded, random_state=random_state
->>>>>>> 40ea6d3f
             )
             return x
 

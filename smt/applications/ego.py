--- conflicted
+++ resolved
@@ -345,17 +345,7 @@
         boolean: success flag
 
         """
-<<<<<<< HEAD
         self._train_gpr(x_data, y_data)
-=======
-        self.gpr.set_training_values(x_data, y_data)
-        if self.gpr.supports["training_derivatives"]:
-            for kx in range(self.gpr.nx):
-                self.gpr.set_training_derivatives(
-                    x_data, y_data[:, 1 + kx].reshape((y_data.shape[0], 1)), kx
-                )
-        self.gpr.train()
->>>>>>> 01a8c29a
 
         criterion = self.options["criterion"]
         n_start = self.options["n_start"]
